/*
Copyright 2016 Aviral Dasgupta
Copyright 2017 Vector Creations Ltd
Copyright 2017 New Vector Ltd
Copyright 2018 Michael Telatynski <7t3chguy@gmail.com>

Licensed under the Apache License, Version 2.0 (the "License");
you may not use this file except in compliance with the License.
You may obtain a copy of the License at

    http://www.apache.org/licenses/LICENSE-2.0

Unless required by applicable law or agreed to in writing, software
distributed under the License is distributed on an "AS IS" BASIS,
WITHOUT WARRANTIES OR CONDITIONS OF ANY KIND, either express or implied.
See the License for the specific language governing permissions and
limitations under the License.
*/

import React from 'react';
import {_t} from '../languageHandler';
import AutocompleteProvider from './AutocompleteProvider';
import FuzzyMatcher from './FuzzyMatcher';
import {TextualCompletion} from './Components';
import {CommandMap} from '../SlashCommands';
import type {SelectionRange} from "./Autocompleter";

const COMMANDS = Object.values(CommandMap);

const COMMAND_RE = /(^\/\w*)(?: .*)?/g;

export default class CommandProvider extends AutocompleteProvider {
    constructor() {
        super(COMMAND_RE);
        this.matcher = new FuzzyMatcher(COMMANDS, {
           keys: ['command', 'args', 'description'],
        });
    }

    async getCompletions(query: string, selection: SelectionRange, force?: boolean) {
        const {command, range} = this.getCurrentCommand(query, selection);
        if (!command) return [];

<<<<<<< HEAD
        // if the query is just `/` (and the user hit TAB or waits), show them all COMMANDS otherwise FuzzyMatch them
        const matches = query === '/' ? COMMANDS : this.matcher.match(command[1]);
        return matches.map((result) => ({
            // If the command is the same as the one they entered, we don't want to discard their arguments
            completion: result.command === command[1] ? command[0] : (result.command + ' '),
            component: <TextualCompletion
                title={result.command}
                subtitle={result.args}
                description={_t(result.description)} />,
            range,
        }));
=======
        let matches;
        if (command[0] !== command[1]) {
            // The input looks like a command with arguments, perform exact match
            const match = COMMANDS.find((o) => o.command === command[1]);
            if (match) {
                matches = [match];
            }
        }

        // If we don't yet have matches
        if (!matches) {
            if (query === '/') {
                // If they have just entered `/` show everything
                matches = COMMANDS;
            } else {
                // otherwise fuzzy match against all of the fields
                matches = this.matcher.match(command[1]);
            }
        }

        return matches.map((result) => {
            return {
                // If the command is the same as the one they entered, we don't want to discard their arguments
                completion: result.command === command[1] ? command[0] : (result.command + ' '),
                component: (<TextualCompletion
                    title={result.command}
                    subtitle={result.args}
                    description={_t(result.description)}
                />),
                range,
            };
        });
>>>>>>> a8520335
    }

    getName() {
        return '*️⃣ ' + _t('Commands');
    }

    renderCompletions(completions: [React.Component]): ?React.Component {
        return <div className="mx_Autocomplete_Completion_container_block">
            { completions }
        </div>;
    }
}<|MERGE_RESOLUTION|>--- conflicted
+++ resolved
@@ -41,19 +41,6 @@
         const {command, range} = this.getCurrentCommand(query, selection);
         if (!command) return [];
 
-<<<<<<< HEAD
-        // if the query is just `/` (and the user hit TAB or waits), show them all COMMANDS otherwise FuzzyMatch them
-        const matches = query === '/' ? COMMANDS : this.matcher.match(command[1]);
-        return matches.map((result) => ({
-            // If the command is the same as the one they entered, we don't want to discard their arguments
-            completion: result.command === command[1] ? command[0] : (result.command + ' '),
-            component: <TextualCompletion
-                title={result.command}
-                subtitle={result.args}
-                description={_t(result.description)} />,
-            range,
-        }));
-=======
         let matches;
         if (command[0] !== command[1]) {
             // The input looks like a command with arguments, perform exact match
@@ -74,19 +61,15 @@
             }
         }
 
-        return matches.map((result) => {
-            return {
-                // If the command is the same as the one they entered, we don't want to discard their arguments
-                completion: result.command === command[1] ? command[0] : (result.command + ' '),
-                component: (<TextualCompletion
-                    title={result.command}
-                    subtitle={result.args}
-                    description={_t(result.description)}
-                />),
-                range,
-            };
-        });
->>>>>>> a8520335
+        return matches.map((result) => ({
+            // If the command is the same as the one they entered, we don't want to discard their arguments
+            completion: result.command === command[1] ? command[0] : (result.command + ' '),
+            component: <TextualCompletion
+                title={result.command}
+                subtitle={result.args}
+                description={_t(result.description)} />,
+            range,
+        }));
     }
 
     getName() {
