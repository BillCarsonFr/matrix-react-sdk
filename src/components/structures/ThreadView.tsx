/*
Copyright 2021 The Matrix.org Foundation C.I.C.

Licensed under the Apache License, Version 2.0 (the "License");
you may not use this file except in compliance with the License.
You may obtain a copy of the License at

    http://www.apache.org/licenses/LICENSE-2.0

Unless required by applicable law or agreed to in writing, software
distributed under the License is distributed on an "AS IS" BASIS,
WITHOUT WARRANTIES OR CONDITIONS OF ANY KIND, either express or implied.
See the License for the specific language governing permissions and
limitations under the License.
*/

import React from 'react';
import { IEventRelation, MatrixEvent, Room } from 'matrix-js-sdk/src';
import { Thread, ThreadEvent } from 'matrix-js-sdk/src/models/thread';
import { RelationType } from 'matrix-js-sdk/src/@types/event';

import BaseCard from "../views/right_panel/BaseCard";
import { RightPanelPhases } from "../../stores/RightPanelStorePhases";
import { replaceableComponent } from "../../utils/replaceableComponent";
import ResizeNotifier from '../../utils/ResizeNotifier';
import { TileShape } from '../views/rooms/EventTile';
import MessageComposer from '../views/rooms/MessageComposer';
import { RoomPermalinkCreator } from '../../utils/permalinks/Permalinks';
import { Layout } from '../../settings/enums/Layout';
import TimelinePanel from './TimelinePanel';
import dis from "../../dispatcher/dispatcher";
import { ActionPayload } from '../../dispatcher/payloads';
import { SetRightPanelPhasePayload } from '../../dispatcher/payloads/SetRightPanelPhasePayload';
import { Action } from '../../dispatcher/actions';
import { MatrixClientPeg } from '../../MatrixClientPeg';
import { E2EStatus } from '../../utils/ShieldUtils';
import EditorStateTransfer from '../../utils/EditorStateTransfer';
import RoomContext, { TimelineRenderingType } from '../../contexts/RoomContext';
import ContentMessages from '../../ContentMessages';
import UploadBar from './UploadBar';
import { _t } from '../../languageHandler';
import ThreadListContextMenu from '../views/context_menus/ThreadListContextMenu';
import RightPanelStore from '../../stores/RightPanelStore';
import SettingsStore from '../../settings/SettingsStore';
import { WidgetLayoutStore } from '../../stores/widgets/WidgetLayoutStore';

interface IProps {
    room: Room;
    onClose: () => void;
    resizeNotifier: ResizeNotifier;
    mxEvent: MatrixEvent;
    permalinkCreator?: RoomPermalinkCreator;
    e2eStatus?: E2EStatus;
    initialEvent?: MatrixEvent;
    initialEventHighlighted?: boolean;
}
interface IState {
    thread?: Thread;
    editState?: EditorStateTransfer;
    replyToEvent?: MatrixEvent;
}

@replaceableComponent("structures.ThreadView")
export default class ThreadView extends React.Component<IProps, IState> {
    static contextType = RoomContext;

    private dispatcherRef: string;
    private timelinePanelRef: React.RefObject<TimelinePanel> = React.createRef();

    constructor(props: IProps) {
        super(props);
        this.state = {};
    }

    public componentDidMount(): void {
        this.setupThread(this.props.mxEvent);
        this.dispatcherRef = dis.register(this.onAction);

        const room = MatrixClientPeg.get().getRoom(this.props.mxEvent.getRoomId());
        room.on(ThreadEvent.New, this.onNewThread);
    }

    public componentWillUnmount(): void {
        this.teardownThread();
        dis.unregister(this.dispatcherRef);
        const room = MatrixClientPeg.get().getRoom(this.props.mxEvent.getRoomId());
        room.removeListener(ThreadEvent.New, this.onNewThread);
    }

    public componentDidUpdate(prevProps) {
        if (prevProps.mxEvent !== this.props.mxEvent) {
            this.teardownThread();
            this.setupThread(this.props.mxEvent);
        }

        if (prevProps.room !== this.props.room) {
            dis.dispatch<SetRightPanelPhasePayload>({
                action: Action.SetRightPanelPhase,
                phase: RightPanelPhases.RoomSummary,
            });
        }

        const thread = this.props.room.threads.get(this.props.mxEvent.getId());
        if (thread) {
            thread.emit(ThreadEvent.ViewThread);
        }
    }

    private onAction = (payload: ActionPayload): void => {
        if (payload.phase == RightPanelPhases.ThreadView && payload.event) {
            this.teardownThread();
            this.setupThread(payload.event);
        }
        switch (payload.action) {
            case Action.EditEvent:
                // Quit early if it's not a thread context
                if (payload.timelineRenderingType !== TimelineRenderingType.Thread) return;
                // Quit early if that's not a thread event
                if (payload.event && !payload.event.getThread()) return;
                this.setState({
                    editState: payload.event ? new EditorStateTransfer(payload.event) : null,
                }, () => {
                    if (payload.event) {
                        this.timelinePanelRef.current?.scrollToEventIfNeeded(payload.event.getId());
                    }
                });
                break;
            case 'reply_to_event':
                if (payload.context === TimelineRenderingType.Thread) {
                    this.setState({
                        replyToEvent: payload.event,
                    });
                }
                break;
            default:
                break;
        }
    };

    private setupThread = (mxEv: MatrixEvent) => {
        let thread = this.props.room.threads.get(mxEv.getId());
        if (!thread) {
<<<<<<< HEAD
            const client = MatrixClientPeg.get();
            // Do not attach this thread object to the event for now
            // TODO: When local echo gets reintroduced it will be important
            // to add that back in, and the threads model should go through the
            // same reconciliation algorithm as events
            thread = new Thread(
                mxEv.getId(),
                this.props.room,
                client,
            );
            mxEv.setThread(thread);
=======
            thread = this.props.room.createThread([mxEv]);
>>>>>>> 5096455f
        }
        thread.on(ThreadEvent.Update, this.updateThread);
        thread.once(ThreadEvent.Ready, this.updateThread);
        this.updateThread(thread);
    };

    private teardownThread = () => {
        if (this.state.thread) {
            this.state.thread.removeListener(ThreadEvent.Update, this.updateThread);
            this.state.thread.removeListener(ThreadEvent.Ready, this.updateThread);
        }
    };

    private onNewThread = (thread: Thread) => {
        if (thread.id === this.props.mxEvent.getId()) {
            this.teardownThread();
            this.setupThread(this.props.mxEvent);
        }
    };

    private updateThread = (thread?: Thread) => {
        if (thread && this.state.thread !== thread) {
            this.setState({
                thread,
            });
            thread.emit(ThreadEvent.ViewThread);
        }

        this.timelinePanelRef.current?.refreshTimeline();
    };

    private onScroll = (): void => {
        if (this.props.initialEvent && this.props.initialEventHighlighted) {
            dis.dispatch({
                action: Action.ViewRoom,
                room_id: this.props.room.roomId,
                event_id: this.props.initialEvent?.getId(),
                highlighted: false,
                replyingToEvent: this.state.replyToEvent,
            });
        }
    };

    private renderThreadViewHeader = (): JSX.Element => {
        return <div className="mx_ThreadPanel__header">
            <span>{ _t("Thread") }</span>
            <ThreadListContextMenu
                mxEvent={this.props.mxEvent}
                permalinkCreator={this.props.permalinkCreator} />
        </div>;
    };

    public render(): JSX.Element {
        const highlightedEventId = this.props.initialEventHighlighted
            ? this.props.initialEvent?.getId()
            : null;

        const threadRelation: IEventRelation = {
            rel_type: RelationType.Thread,
            event_id: this.state.thread?.id,
        };

        let previousPhase = RightPanelStore.getSharedInstance().previousPhase;
        if (!SettingsStore.getValue("feature_maximised_widgets")) {
            previousPhase = RightPanelPhases.ThreadPanel;
        }

        // change the previous phase to the threadPanel in case there is no maximised widget anymore
        if (!WidgetLayoutStore.instance.hasMaximisedWidget(this.props.room)) {
            previousPhase = RightPanelPhases.ThreadPanel;
        }

        // Make sure the previous Phase is always one of the two: Timeline or ThreadPanel
        if (![RightPanelPhases.ThreadPanel, RightPanelPhases.Timeline].includes(previousPhase)) {
            previousPhase = RightPanelPhases.ThreadPanel;
        }
        const previousPhaseLabels = {};
        previousPhaseLabels[RightPanelPhases.ThreadPanel] = _t("All threads");
        previousPhaseLabels[RightPanelPhases.Timeline] = _t("Chat");

        return (
            <RoomContext.Provider value={{
                ...this.context,
                timelineRenderingType: TimelineRenderingType.Thread,
                liveTimeline: this.state?.thread?.timelineSet?.getLiveTimeline(),
            }}>

                <BaseCard
                    className="mx_ThreadView mx_ThreadPanel"
                    onClose={this.props.onClose}
                    previousPhase={previousPhase}
                    previousPhaseLabel={previousPhaseLabels[previousPhase]}
                    withoutScrollContainer={true}
                    header={this.renderThreadViewHeader()}
                >
                    { this.state.thread && (
                        <TimelinePanel
                            ref={this.timelinePanelRef}
                            showReadReceipts={false} // Hide the read receipts
                            // until homeservers speak threads language
                            manageReadReceipts={true}
                            manageReadMarkers={true}
                            sendReadReceiptOnLoad={true}
                            timelineSet={this.state?.thread?.timelineSet}
                            onPaginationRequest={this.state?.thread?.onPaginationRequest}
                            showUrlPreview={true}
                            tileShape={TileShape.Thread}
                            layout={Layout.Group}
                            hideThreadedMessages={false}
                            hidden={false}
                            showReactions={true}
                            className="mx_RoomView_messagePanel mx_GroupLayout"
                            permalinkCreator={this.props.permalinkCreator}
                            membersLoaded={true}
                            editState={this.state.editState}
                            eventId={this.props.initialEvent?.getId()}
                            highlightedEventId={highlightedEventId}
                            onUserScroll={this.onScroll}
                        />
                    ) }

                    { ContentMessages.sharedInstance().getCurrentUploads(threadRelation).length > 0 && (
                        <UploadBar room={this.props.room} relation={threadRelation} />
                    ) }

                    { this.state?.thread?.timelineSet && (<MessageComposer
                        room={this.props.room}
                        resizeNotifier={this.props.resizeNotifier}
                        relation={threadRelation}
                        replyToEvent={this.state.replyToEvent}
                        permalinkCreator={this.props.permalinkCreator}
                        e2eStatus={this.props.e2eStatus}
                        compact={true}
                    />) }
                </BaseCard>
            </RoomContext.Provider>
        );
    }
}<|MERGE_RESOLUTION|>--- conflicted
+++ resolved
@@ -138,23 +138,10 @@
     };
 
     private setupThread = (mxEv: MatrixEvent) => {
-        let thread = this.props.room.threads.get(mxEv.getId());
+        const threadId = mxEv.getId();
+        let thread = this.props.room.threads.get(threadId);
         if (!thread) {
-<<<<<<< HEAD
-            const client = MatrixClientPeg.get();
-            // Do not attach this thread object to the event for now
-            // TODO: When local echo gets reintroduced it will be important
-            // to add that back in, and the threads model should go through the
-            // same reconciliation algorithm as events
-            thread = new Thread(
-                mxEv.getId(),
-                this.props.room,
-                client,
-            );
-            mxEv.setThread(thread);
-=======
-            thread = this.props.room.createThread([mxEv]);
->>>>>>> 5096455f
+            thread = this.props.room.createThread(threadId);
         }
         thread.on(ThreadEvent.Update, this.updateThread);
         thread.once(ThreadEvent.Ready, this.updateThread);
