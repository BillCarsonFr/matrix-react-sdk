/*
Copyright 2015-2021 The Matrix.org Foundation C.I.C.

Licensed under the Apache License, Version 2.0 (the "License");
you may not use this file except in compliance with the License.
You may obtain a copy of the License at

    http://www.apache.org/licenses/LICENSE-2.0

Unless required by applicable law or agreed to in writing, software
distributed under the License is distributed on an "AS IS" BASIS,
WITHOUT WARRANTIES OR CONDITIONS OF ANY KIND, either express or implied.
See the License for the specific language governing permissions and
limitations under the License.
*/

import React, { ComponentType, createRef } from 'react';
import { createClient } from "matrix-js-sdk/src/matrix";
import { InvalidStoreError } from "matrix-js-sdk/src/errors";
import { MatrixEvent } from "matrix-js-sdk/src/models/event";
<<<<<<< HEAD
import { sleep, defer, IDeferred, QueryDict } from "matrix-js-sdk/src/utils";
import { logger } from "matrix-js-sdk/src/logger";
=======
import { Error as ErrorEvent } from "matrix-analytics-events/types/typescript/Error";
import { Screen as ScreenEvent } from "matrix-analytics-events/types/typescript/Screen";
import { defer, IDeferred, QueryDict } from "matrix-js-sdk/src/utils";
>>>>>>> 2b52e17a

// focus-visible is a Polyfill for the :focus-visible CSS pseudo-attribute used by _AccessibleButton.scss
import 'focus-visible';
// what-input helps improve keyboard accessibility
import 'what-input';

import Analytics from "../../Analytics";
import CountlyAnalytics from "../../CountlyAnalytics";
import { DecryptionFailureTracker } from "../../DecryptionFailureTracker";
import { MatrixClientPeg, IMatrixClientCreds } from "../../MatrixClientPeg";
import PlatformPeg from "../../PlatformPeg";
import SdkConfig from "../../SdkConfig";
import dis from "../../dispatcher/dispatcher";
import Notifier from '../../Notifier';
import Modal from "../../Modal";
import { showRoomInviteDialog, showStartChatInviteDialog } from '../../RoomInvite';
import * as Rooms from '../../Rooms';
import * as Lifecycle from '../../Lifecycle';
// LifecycleStore is not used but does listen to and dispatch actions
import '../../stores/LifecycleStore';
import PageType from '../../PageTypes';
import createRoom, { IOpts } from "../../createRoom";
import { _t, _td, getCurrentLanguage } from '../../languageHandler';
import SettingsStore from "../../settings/SettingsStore";
import ThemeController from "../../settings/controllers/ThemeController";
import { startAnyRegistrationFlow } from "../../Registration";
import { messageForSyncError } from '../../utils/ErrorUtils';
import ResizeNotifier from "../../utils/ResizeNotifier";
import AutoDiscoveryUtils, { ValidatedServerConfig } from "../../utils/AutoDiscoveryUtils";
import DMRoomMap from '../../utils/DMRoomMap';
import ThemeWatcher from "../../settings/watchers/ThemeWatcher";
import { FontWatcher } from '../../settings/watchers/FontWatcher';
import { storeRoomAliasInCache } from '../../RoomAliasCache';
import ToastStore from "../../stores/ToastStore";
import * as StorageManager from "../../utils/StorageManager";
import type LoggedInViewType from "./LoggedInView";
import { Action } from "../../dispatcher/actions";
import {
    hideToast as hideAnalyticsToast,
    showAnonymousAnalyticsOptInToast,
    showPseudonymousAnalyticsOptInToast,
} from "../../toasts/AnalyticsToast";
import { showToast as showNotificationsToast } from "../../toasts/DesktopNotificationsToast";
import { OpenToTabPayload } from "../../dispatcher/payloads/OpenToTabPayload";
import ErrorDialog from "../views/dialogs/ErrorDialog";
import { RoomNotificationStateStore } from "../../stores/notifications/RoomNotificationStateStore";
import { SettingLevel } from "../../settings/SettingLevel";
import { leaveRoomBehaviour } from "../../utils/membership";
import CreateCommunityPrototypeDialog from "../views/dialogs/CreateCommunityPrototypeDialog";
import ThreepidInviteStore, { IThreepidInvite, IThreepidInviteWireFormat } from "../../stores/ThreepidInviteStore";
import { UIFeature } from "../../settings/UIFeature";
import { CommunityPrototypeStore } from "../../stores/CommunityPrototypeStore";
import DialPadModal from "../views/voip/DialPadModal";
import { showToast as showMobileGuideToast } from '../../toasts/MobileGuideToast';
import { shouldUseLoginForWelcome } from "../../utils/pages";
import SpaceStore from "../../stores/spaces/SpaceStore";
import { replaceableComponent } from "../../utils/replaceableComponent";
import RoomListStore from "../../stores/room-list/RoomListStore";
import { RoomUpdateCause } from "../../stores/room-list/models";
import SecurityCustomisations from "../../customisations/Security";
import Spinner from "../views/elements/Spinner";
import QuestionDialog from "../views/dialogs/QuestionDialog";
import UserSettingsDialog from '../views/dialogs/UserSettingsDialog';
import CreateGroupDialog from '../views/dialogs/CreateGroupDialog';
import CreateRoomDialog from '../views/dialogs/CreateRoomDialog';
import RoomDirectory from './RoomDirectory';
import KeySignatureUploadFailedDialog from "../views/dialogs/KeySignatureUploadFailedDialog";
import IncomingSasDialog from "../views/dialogs/IncomingSasDialog";
import CompleteSecurity from "./auth/CompleteSecurity";
import LoggedInView from './LoggedInView';
import Welcome from "../views/auth/Welcome";
import ForgotPassword from "./auth/ForgotPassword";
import E2eSetup from "./auth/E2eSetup";
import Registration from './auth/Registration';
import Login from "./auth/Login";
import ErrorBoundary from '../views/elements/ErrorBoundary';
import VerificationRequestToast from '../views/toasts/VerificationRequestToast';
import PerformanceMonitor, { PerformanceEntryNames } from "../../performance";
import UIStore, { UI_EVENTS } from "../../stores/UIStore";
import SoftLogout from './auth/SoftLogout';
import { makeRoomPermalink } from "../../utils/permalinks/Permalinks";
import { copyPlaintext } from "../../utils/strings";
import { PosthogAnalytics } from '../../PosthogAnalytics';
import { initSentry } from "../../sentry";
<<<<<<< HEAD
=======
import CallHandler from "../../CallHandler";

import { logger } from "matrix-js-sdk/src/logger";
>>>>>>> 2b52e17a
import { showSpaceInvite } from "../../utils/space";
import GenericToast from "../views/toasts/GenericToast";
import InfoDialog from "../views/dialogs/InfoDialog";
import FeedbackDialog from "../views/dialogs/FeedbackDialog";
import AccessibleButton from "../views/elements/AccessibleButton";
import { ActionPayload } from "../../dispatcher/payloads";

/** constants for MatrixChat.state.view */
export enum Views {
    // a special initial state which is only used at startup, while we are
    // trying to re-animate a matrix client or register as a guest.
    LOADING,

    // we are showing the welcome view
    WELCOME,

    // we are showing the login view
    LOGIN,

    // we are showing the registration view
    REGISTER,

    // showing the 'forgot password' view
    FORGOT_PASSWORD,

    // showing flow to trust this new device with cross-signing
    COMPLETE_SECURITY,

    // flow to setup SSSS / cross-signing on this account
    E2E_SETUP,

    // we are logged in with an active matrix client. The logged_in state also
    // includes guests users as they too are logged in at the client level.
    LOGGED_IN,

    // We are logged out (invalid token) but have our local state again. The user
    // should log back in to rehydrate the client.
    SOFT_LOGOUT,
}

const AUTH_SCREENS = ["register", "login", "forgot_password", "start_sso", "start_cas", "welcome"];

// Actions that are redirected through the onboarding process prior to being
// re-dispatched. NOTE: some actions are non-trivial and would require
// re-factoring to be included in this list in future.
const ONBOARDING_FLOW_STARTERS = [
    Action.ViewUserSettings,
    'view_create_chat',
    'view_create_room',
    'view_create_group',
];

interface IScreen {
    screen: string;
    params?: QueryDict;
}

/* eslint-disable camelcase */
interface IRoomInfo {
    room_id?: string;
    room_alias?: string;
    event_id?: string;

    auto_join?: boolean;
    highlighted?: boolean;
    oob_data?: object;
    via_servers?: string[];
    threepid_invite?: IThreepidInvite;

    justCreatedOpts?: IOpts;

    // Whether or not to override default behaviour to end up at a timeline
    forceTimeline?: boolean;
}
/* eslint-enable camelcase */

interface IProps { // TODO type things better
    config: {
        piwik: {
            policyUrl: string;
        };
        [key: string]: any;
    };
    serverConfig?: ValidatedServerConfig;
    onNewScreen: (screen: string, replaceLast: boolean) => void;
    enableGuest?: boolean;
    // the queryParams extracted from the [real] query-string of the URI
    realQueryParams?: QueryDict;
    // the initial queryParams extracted from the hash-fragment of the URI
    startingFragmentQueryParams?: QueryDict;
    // called when we have completed a token login
    onTokenLoginCompleted?: () => void;
    // Represents the screen to display as a result of parsing the initial window.location
    initialScreenAfterLogin?: IScreen;
    // displayname, if any, to set on the device when logging in/registering.
    defaultDeviceDisplayName?: string;
    // A function that makes a registration URL
    makeRegistrationUrl: (params: QueryDict) => string;
}

interface IState {
    // the master view we are showing.
    view: Views;
    // What the LoggedInView would be showing if visible
    // eslint-disable-next-line camelcase
    page_type?: PageType;
    // The ID of the room we're viewing. This is either populated directly
    // in the case where we view a room by ID or by RoomView when it resolves
    // what ID an alias points at.
    currentRoomId?: string;
    currentGroupId?: string;
    currentGroupIsNew?: boolean;
    // If we're trying to just view a user ID (i.e. /user URL), this is it
    currentUserId?: string;
    // this is persisted as mx_lhs_size, loaded in LoggedInView
    collapseLhs: boolean;
    // Parameters used in the registration dance with the IS
    // eslint-disable-next-line camelcase
    register_client_secret?: string;
    // eslint-disable-next-line camelcase
    register_session_id?: string;
    // eslint-disable-next-line camelcase
    register_id_sid?: string;
    // When showing Modal dialogs we need to set aria-hidden on the root app element
    // and disable it when there are no dialogs
    hideToSRUsers: boolean;
    syncError?: Error;
    resizeNotifier: ResizeNotifier;
    serverConfig?: ValidatedServerConfig;
    ready: boolean;
    threepidInvite?: IThreepidInvite;
    roomOobData?: object;
    pendingInitialSync?: boolean;
    justRegistered?: boolean;
    roomJustCreatedOpts?: IOpts;
    forceTimeline?: boolean; // see props
}

@replaceableComponent("structures.MatrixChat")
export default class MatrixChat extends React.PureComponent<IProps, IState> {
    static displayName = "MatrixChat";

    static defaultProps = {
        realQueryParams: {},
        startingFragmentQueryParams: {},
        config: {},
        onTokenLoginCompleted: () => {},
    };

    firstSyncComplete: boolean;
    firstSyncPromise: IDeferred<void>;

    private screenAfterLogin?: IScreen;
    private pageChanging: boolean;
    private tokenLogin?: boolean;
    private accountPassword?: string;
    private accountPasswordTimer?: number;
    private focusComposer: boolean;
    private subTitleStatus: string;
    private prevWindowWidth: number;

    private readonly loggedInView: React.RefObject<LoggedInViewType>;
    private readonly dispatcherRef: any;
    private readonly themeWatcher: ThemeWatcher;
    private readonly fontWatcher: FontWatcher;

    constructor(props, context) {
        super(props, context);

        this.state = {
            view: Views.LOADING,
            collapseLhs: false,

            hideToSRUsers: false,

            syncError: null, // If the current syncing status is ERROR, the error object, otherwise null.
            resizeNotifier: new ResizeNotifier(),
            ready: false,
        };

        this.loggedInView = createRef();

        SdkConfig.put(this.props.config);

        // Used by _viewRoom before getting state from sync
        this.firstSyncComplete = false;
        this.firstSyncPromise = defer();

        if (this.props.config.sync_timeline_limit) {
            MatrixClientPeg.opts.initialSyncLimit = this.props.config.sync_timeline_limit;
        }

        // a thing to call showScreen with once login completes.  this is kept
        // outside this.state because updating it should never trigger a
        // rerender.
        this.screenAfterLogin = this.props.initialScreenAfterLogin;
        if (this.screenAfterLogin) {
            const params = this.screenAfterLogin.params || {};
            if (this.screenAfterLogin.screen.startsWith("room/") && params['signurl'] && params['email']) {
                // probably a threepid invite - try to store it
                const roomId = this.screenAfterLogin.screen.substring("room/".length);
                ThreepidInviteStore.instance.storeInvite(roomId, params as unknown as IThreepidInviteWireFormat);
            }
        }

        this.prevWindowWidth = UIStore.instance.windowWidth || 1000;
        UIStore.instance.on(UI_EVENTS.Resize, this.handleResize);

        this.pageChanging = false;

        // For PersistentElement
        this.state.resizeNotifier.on("middlePanelResized", this.dispatchTimelineResize);

        // Force users to go through the soft logout page if they're soft logged out
        if (Lifecycle.isSoftLogout()) {
            // When the session loads it'll be detected as soft logged out and a dispatch
            // will be sent out to say that, triggering this MatrixChat to show the soft
            // logout page.
            Lifecycle.loadSession();
        }

        this.accountPassword = null;
        this.accountPasswordTimer = null;

        this.dispatcherRef = dis.register(this.onAction);

        this.themeWatcher = new ThemeWatcher();
        this.fontWatcher = new FontWatcher();
        this.themeWatcher.start();
        this.fontWatcher.start();

        this.focusComposer = false;

        // object field used for tracking the status info appended to the title tag.
        // we don't do it as react state as i'm scared about triggering needless react refreshes.
        this.subTitleStatus = '';

        // the first thing to do is to try the token params in the query-string
        // if the session isn't soft logged out (ie: is a clean session being logged in)
        if (!Lifecycle.isSoftLogout()) {
            Lifecycle.attemptTokenLogin(
                this.props.realQueryParams,
                this.props.defaultDeviceDisplayName,
                this.getFragmentAfterLogin(),
            ).then(async (loggedIn) => {
                if (this.props.realQueryParams?.loginToken) {
                    // remove the loginToken from the URL regardless
                    this.props.onTokenLoginCompleted();
                }

                if (loggedIn) {
                    this.tokenLogin = true;

                    // Create and start the client
                    await Lifecycle.restoreFromLocalStorage({
                        ignoreGuest: true,
                    });
                    return this.postLoginSetup();
                }

                // if the user has followed a login or register link, don't reanimate
                // the old creds, but rather go straight to the relevant page
                const firstScreen = this.screenAfterLogin ? this.screenAfterLogin.screen : null;

                if (firstScreen === 'login' ||
                    firstScreen === 'register' ||
                    firstScreen === 'forgot_password') {
                    this.showScreenAfterLogin();
                    return;
                }

                return this.loadSession();
            });
        }

        if (SettingsStore.getValue("pseudonymousAnalyticsOptIn")) {
            Analytics.enable();
        }

        CountlyAnalytics.instance.enable(/* anonymous = */ true);

        initSentry(SdkConfig.get()["sentry"]);
    }

    private async postLoginSetup() {
        const cli = MatrixClientPeg.get();
        const cryptoEnabled = cli.isCryptoEnabled();
        if (!cryptoEnabled) {
            this.onLoggedIn();
        }

        const promisesList: Promise<any>[] = [this.firstSyncPromise.promise];
        if (cryptoEnabled) {
            // wait for the client to finish downloading cross-signing keys for us so we
            // know whether or not we have keys set up on this account
            promisesList.push(cli.downloadKeys([cli.getUserId()]));
        }

        // Now update the state to say we're waiting for the first sync to complete rather
        // than for the login to finish.
        this.setState({ pendingInitialSync: true });

        await Promise.all(promisesList);

        if (!cryptoEnabled) {
            this.setState({ pendingInitialSync: false });
            return;
        }

        const crossSigningIsSetUp = cli.getStoredCrossSigningForUser(cli.getUserId());
        if (crossSigningIsSetUp) {
            if (SecurityCustomisations.SHOW_ENCRYPTION_SETUP_UI === false) {
                this.onLoggedIn();
            } else {
                this.setStateForNewView({ view: Views.COMPLETE_SECURITY });
            }
        } else if (await cli.doesServerSupportUnstableFeature("org.matrix.e2e_cross_signing")) {
            this.setStateForNewView({ view: Views.E2E_SETUP });
        } else {
            this.onLoggedIn();
        }
        this.setState({ pendingInitialSync: false });
    }

    // TODO: [REACT-WARNING] Replace with appropriate lifecycle stage
    // eslint-disable-next-line
    UNSAFE_componentWillUpdate(props, state) {
        if (this.shouldTrackPageChange(this.state, state)) {
            this.startPageChangeTimer();
        }
    }

    componentDidUpdate(prevProps, prevState) {
        if (this.shouldTrackPageChange(prevState, this.state)) {
            const durationMs = this.stopPageChangeTimer();
            Analytics.trackPageChange(durationMs);
            CountlyAnalytics.instance.trackPageChange(durationMs);
            this.trackScreenChange(durationMs);
        }
        if (this.focusComposer) {
            dis.fire(Action.FocusSendMessageComposer);
            this.focusComposer = false;
        }
    }

    componentWillUnmount() {
        Lifecycle.stopMatrixClient();
        dis.unregister(this.dispatcherRef);
        this.themeWatcher.stop();
        this.fontWatcher.stop();
        UIStore.destroy();
        this.state.resizeNotifier.removeListener("middlePanelResized", this.dispatchTimelineResize);

        if (this.accountPasswordTimer !== null) clearTimeout(this.accountPasswordTimer);
    }

    public trackScreenChange(durationMs: number): void {
        const notLoggedInMap = {};
        notLoggedInMap[Views.LOADING] = "WebLoading";
        notLoggedInMap[Views.WELCOME] = "WebWelcome";
        notLoggedInMap[Views.LOGIN] = "WebLogin";
        notLoggedInMap[Views.REGISTER] = "WebRegister";
        notLoggedInMap[Views.FORGOT_PASSWORD] = "WebForgotPassword";
        notLoggedInMap[Views.COMPLETE_SECURITY] = "WebCompleteSecurity";
        notLoggedInMap[Views.E2E_SETUP] = "WebE2ESetup";
        notLoggedInMap[Views.SOFT_LOGOUT] = "WebSoftLogout";

        const loggedInPageTypeMap = {};
        loggedInPageTypeMap[PageType.HomePage] = "Home";
        loggedInPageTypeMap[PageType.RoomView] = "Room";
        loggedInPageTypeMap[PageType.RoomDirectory] = "RoomDirectory";
        loggedInPageTypeMap[PageType.UserView] = "User";
        loggedInPageTypeMap[PageType.GroupView] = "Group";
        loggedInPageTypeMap[PageType.MyGroups] = "MyGroups";

        const screenName = this.state.view === Views.LOGGED_IN ?
            loggedInPageTypeMap[this.state.page_type] :
            notLoggedInMap[this.state.view];

        return PosthogAnalytics.instance.trackEvent<ScreenEvent>({
            eventName: "Screen",
            screenName,
            durationMs,
        });
    }

    getFallbackHsUrl() {
        if (this.props.serverConfig && this.props.serverConfig.isDefault) {
            return this.props.config.fallback_hs_url;
        } else {
            return null;
        }
    }

    getServerProperties() {
        let props = this.state.serverConfig;
        if (!props) props = this.props.serverConfig; // for unit tests
        if (!props) props = SdkConfig.get()["validated_server_config"];
        return { serverConfig: props };
    }

    private loadSession() {
        // the extra Promise.resolve() ensures that synchronous exceptions hit the same codepath as
        // asynchronous ones.
        return Promise.resolve().then(() => {
            return Lifecycle.loadSession({
                fragmentQueryParams: this.props.startingFragmentQueryParams,
                enableGuest: this.props.enableGuest,
                guestHsUrl: this.getServerProperties().serverConfig.hsUrl,
                guestIsUrl: this.getServerProperties().serverConfig.isUrl,
                defaultDeviceDisplayName: this.props.defaultDeviceDisplayName,
            });
        }).then((loadedSession) => {
            if (!loadedSession) {
                // fall back to showing the welcome screen... unless we have a 3pid invite pending
                if (ThreepidInviteStore.instance.pickBestInvite()) {
                    dis.dispatch({ action: 'start_registration' });
                } else {
                    dis.dispatch({ action: "view_welcome_page" });
                }
            }
        });
        // Note we don't catch errors from this: we catch everything within
        // loadSession as there's logic there to ask the user if they want
        // to try logging out.
    }

    startPageChangeTimer() {
        PerformanceMonitor.instance.start(PerformanceEntryNames.PAGE_CHANGE);
    }

    stopPageChangeTimer() {
        const perfMonitor = PerformanceMonitor.instance;

        perfMonitor.stop(PerformanceEntryNames.PAGE_CHANGE);

        const entries = perfMonitor.getEntries({
            name: PerformanceEntryNames.PAGE_CHANGE,
        });
        const measurement = entries.pop();

        return measurement
            ? measurement.duration
            : null;
    }

    shouldTrackPageChange(prevState: IState, state: IState) {
        return prevState.currentRoomId !== state.currentRoomId ||
            prevState.view !== state.view ||
            prevState.page_type !== state.page_type;
    }

    setStateForNewView(state: Partial<IState>) {
        if (state.view === undefined) {
            throw new Error("setStateForNewView with no view!");
        }
        const newState = {
            currentUserId: null,
            justRegistered: false,
        };
        Object.assign(newState, state);
        this.setState(newState);
    }

    private onAction = (payload: ActionPayload) => {
        // console.log(`MatrixClientPeg.onAction: ${payload.action}`);

        // Start the onboarding process for certain actions
        if (MatrixClientPeg.get()?.isGuest() && ONBOARDING_FLOW_STARTERS.includes(payload.action)) {
            // This will cause `payload` to be dispatched later, once a
            // sync has reached the "prepared" state. Setting a matrix ID
            // will cause a full login and sync and finally the deferred
            // action will be dispatched.
            dis.dispatch({
                action: 'do_after_sync_prepared',
                deferred_action: payload,
            });
            dis.dispatch({ action: 'require_registration' });
            return;
        }

        switch (payload.action) {
            case 'MatrixActions.accountData':
                // XXX: This is a collection of several hacks to solve a minor problem. We want to
                // update our local state when the identity server changes, but don't want to put that in
                // the js-sdk as we'd be then dictating how all consumers need to behave. However,
                // this component is already bloated and we probably don't want this tiny logic in
                // here, but there's no better place in the react-sdk for it. Additionally, we're
                // abusing the MatrixActionCreator stuff to avoid errors on dispatches.
                if (payload.event_type === 'm.identity_server') {
                    const fullUrl = payload.event_content ? payload.event_content['base_url'] : null;
                    if (!fullUrl) {
                        MatrixClientPeg.get().setIdentityServerUrl(null);
                        localStorage.removeItem("mx_is_access_token");
                        localStorage.removeItem("mx_is_url");
                    } else {
                        MatrixClientPeg.get().setIdentityServerUrl(fullUrl);
                        localStorage.removeItem("mx_is_access_token"); // clear token
                        localStorage.setItem("mx_is_url", fullUrl); // XXX: Do we still need this?
                    }

                    // redispatch the change with a more specific action
                    dis.dispatch({ action: 'id_server_changed' });
                }
                break;
            case 'logout':
                CallHandler.instance.hangupAllCalls();
                Lifecycle.logout();
                break;
            case 'require_registration':
                startAnyRegistrationFlow(payload as any);
                break;
            case 'start_registration':
                if (Lifecycle.isSoftLogout()) {
                    this.onSoftLogout();
                    break;
                }
                // This starts the full registration flow
                if (payload.screenAfterLogin) {
                    this.screenAfterLogin = payload.screenAfterLogin;
                }
                this.startRegistration(payload.params || {});
                break;
            case 'start_login':
                if (Lifecycle.isSoftLogout()) {
                    this.onSoftLogout();
                    break;
                }
                if (payload.screenAfterLogin) {
                    this.screenAfterLogin = payload.screenAfterLogin;
                }
                this.viewLogin();
                break;
            case 'start_password_recovery':
                this.setStateForNewView({
                    view: Views.FORGOT_PASSWORD,
                });
                this.notifyNewScreen('forgot_password');
                break;
            case 'start_chat':
                createRoom({
                    dmUserId: payload.user_id,
                });
                break;
            case 'leave_room':
                this.leaveRoom(payload.room_id);
                break;
            case 'forget_room':
                this.forgetRoom(payload.room_id);
                break;
            case 'copy_room':
                this.copyRoom(payload.room_id);
                break;
            case 'reject_invite':
                Modal.createTrackedDialog('Reject invitation', '', QuestionDialog, {
                    title: _t('Reject invitation'),
                    description: _t('Are you sure you want to reject the invitation?'),
                    onFinished: (confirm) => {
                        if (confirm) {
                            // FIXME: controller shouldn't be loading a view :(
                            const modal = Modal.createDialog(Spinner, null, 'mx_Dialog_spinner');

                            MatrixClientPeg.get().leave(payload.room_id).then(() => {
                                modal.close();
                                if (this.state.currentRoomId === payload.room_id) {
                                    dis.dispatch({ action: 'view_home_page' });
                                }
                            }, (err) => {
                                modal.close();
                                Modal.createTrackedDialog('Failed to reject invitation', '', ErrorDialog, {
                                    title: _t('Failed to reject invitation'),
                                    description: err.toString(),
                                });
                            });
                        }
                    },
                });
                break;
            case 'view_user_info':
                this.viewUser(payload.userId, payload.subAction);
                break;
            case Action.ViewRoom: {
                // Takes either a room ID or room alias: if switching to a room the client is already
                // known to be in (eg. user clicks on a room in the recents panel), supply the ID
                // If the user is clicking on a room in the context of the alias being presented
                // to them, supply the room alias. If both are supplied, the room ID will be ignored.
                const promise = this.viewRoom(payload as any);
                if (payload.deferred_action) {
                    promise.then(() => {
                        dis.dispatch(payload.deferred_action);
                    });
                }
                break;
            }
            case Action.ViewUserSettings: {
                const tabPayload = payload as OpenToTabPayload;
                Modal.createTrackedDialog('User settings', '', UserSettingsDialog,
                    { initialTabId: tabPayload.initialTabId },
                    /*className=*/null, /*isPriority=*/false, /*isStatic=*/true);

                // View the welcome or home page if we need something to look at
                this.viewSomethingBehindModal();
                break;
            }
            case 'view_create_room':
                this.createRoom(payload.public, payload.defaultName);
                break;
            case 'view_create_group': {
                const prototype = SettingsStore.getValue("feature_communities_v2_prototypes");
                Modal.createTrackedDialog(
                    'Create Community',
                    '',
                    prototype ? CreateCommunityPrototypeDialog : CreateGroupDialog,
                );
                break;
            }
            case Action.ViewRoomDirectory: {
                Modal.createTrackedDialog('Room directory', '', RoomDirectory, {
                    initialText: payload.initialText,
                }, 'mx_RoomDirectory_dialogWrapper', false, true);

                // View the welcome or home page if we need something to look at
                this.viewSomethingBehindModal();
                break;
            }
            case 'view_my_groups':
                this.setPage(PageType.MyGroups);
                this.notifyNewScreen('groups');
                break;
            case 'view_group':
                this.viewGroup(payload);
                break;
            case 'view_welcome_page':
                this.viewWelcome();
                break;
            case 'view_home_page':
                this.viewHome(payload.justRegistered);
                break;
            case 'view_start_chat_or_reuse':
                this.chatCreateOrReuse(payload.user_id);
                break;
            case 'view_create_chat':
                showStartChatInviteDialog(payload.initialText || "");
                break;
            case 'view_invite': {
                const room = MatrixClientPeg.get().getRoom(payload.roomId);
                if (room?.isSpaceRoom()) {
                    showSpaceInvite(room);
                } else {
                    showRoomInviteDialog(payload.roomId);
                }
                break;
            }
            case 'view_last_screen':
                // This function does what we want, despite the name. The idea is that it shows
                // the last room we were looking at or some reasonable default/guess. We don't
                // have to worry about email invites or similar being re-triggered because the
                // function will have cleared that state and not execute that path.
                this.showScreenAfterLogin();
                break;
            case 'toggle_my_groups':
                // persist that the user has interacted with this, use it to dismiss the beta dot
                localStorage.setItem("mx_seenSpacesBeta", "1");
                // We just dispatch the page change rather than have to worry about
                // what the logic is for each of these branches.
                if (this.state.page_type === PageType.MyGroups) {
                    dis.dispatch({ action: 'view_last_screen' });
                } else {
                    dis.dispatch({ action: 'view_my_groups' });
                }
                break;
            case 'hide_left_panel':
                this.setState({
                    collapseLhs: true,
                }, () => {
                    this.state.resizeNotifier.notifyLeftHandleResized();
                });
                break;
            case 'focus_room_filter': // for CtrlOrCmd+K to work by expanding the left panel first
            case 'show_left_panel':
                this.setState({
                    collapseLhs: false,
                }, () => {
                    this.state.resizeNotifier.notifyLeftHandleResized();
                });
                break;
            case Action.OpenDialPad:
                Modal.createTrackedDialog('Dial pad', '', DialPadModal, {}, "mx_Dialog_dialPadWrapper");
                break;
            case 'on_logged_in':
                if (
                    // Skip this handling for token login as that always calls onLoggedIn itself
                    !this.tokenLogin &&
                    !Lifecycle.isSoftLogout() &&
                    this.state.view !== Views.LOGIN &&
                    this.state.view !== Views.REGISTER &&
                    this.state.view !== Views.COMPLETE_SECURITY &&
                    this.state.view !== Views.E2E_SETUP
                ) {
                    this.onLoggedIn();
                }
                break;
            case 'on_client_not_viable':
                this.onSoftLogout();
                break;
            case 'on_logged_out':
                this.onLoggedOut();
                break;
            case 'will_start_client':
                this.setState({ ready: false }, () => {
                    // if the client is about to start, we are, by definition, not ready.
                    // Set ready to false now, then it'll be set to true when the sync
                    // listener we set below fires.
                    this.onWillStartClient();
                });
                break;
            case 'client_started':
                this.onClientStarted();
                break;
            case 'send_event':
                this.onSendEvent(payload.room_id, payload.event);
                break;
            case 'aria_hide_main_app':
                this.setState({
                    hideToSRUsers: true,
                });
                break;
            case 'aria_unhide_main_app':
                this.setState({
                    hideToSRUsers: false,
                });
                break;
            case Action.AnonymousAnalyticsAccept:
                hideAnalyticsToast();
                SettingsStore.setValue("analyticsOptIn", null, SettingLevel.DEVICE, true);
                SettingsStore.setValue("showCookieBar", null, SettingLevel.DEVICE, false);
                if (Analytics.canEnable()) {
                    Analytics.enable();
                }
                if (CountlyAnalytics.instance.canEnable()) {
                    CountlyAnalytics.instance.enable(/* anonymous = */ false);
                }
                break;
            case Action.AnonymousAnalyticsReject:
                hideAnalyticsToast();
                SettingsStore.setValue("analyticsOptIn", null, SettingLevel.DEVICE, false);
                SettingsStore.setValue("showCookieBar", null, SettingLevel.DEVICE, false);
                break;
            case Action.PseudonymousAnalyticsAccept:
                hideAnalyticsToast();
                SettingsStore.setValue("pseudonymousAnalyticsOptIn", null, SettingLevel.ACCOUNT, true);
                break;
            case Action.PseudonymousAnalyticsReject:
                hideAnalyticsToast();
                SettingsStore.setValue("pseudonymousAnalyticsOptIn", null, SettingLevel.ACCOUNT, false);
                break;
        }
    };

    private setPage(pageType: PageType) {
        this.setState({
            page_type: pageType,
        });
    }

    private async startRegistration(params: {[key: string]: string}) {
        const newState: Partial<IState> = {
            view: Views.REGISTER,
        };

        // Only honour params if they are all present, otherwise we reset
        // HS and IS URLs when switching to registration.
        if (params.client_secret &&
            params.session_id &&
            params.hs_url &&
            params.is_url &&
            params.sid
        ) {
            newState.serverConfig = await AutoDiscoveryUtils.validateServerConfigWithStaticUrls(
                params.hs_url, params.is_url,
            );

            // If the hs url matches then take the hs name we know locally as it is likely prettier
            const defaultConfig = SdkConfig.get()["validated_server_config"] as ValidatedServerConfig;
            if (defaultConfig && defaultConfig.hsUrl === newState.serverConfig.hsUrl) {
                newState.serverConfig.hsName = defaultConfig.hsName;
                newState.serverConfig.hsNameIsDifferent = defaultConfig.hsNameIsDifferent;
                newState.serverConfig.isDefault = defaultConfig.isDefault;
                newState.serverConfig.isNameResolvable = defaultConfig.isNameResolvable;
            }

            newState.register_client_secret = params.client_secret;
            newState.register_session_id = params.session_id;
            newState.register_id_sid = params.sid;
        }

        this.setStateForNewView(newState);
        ThemeController.isLogin = true;
        this.themeWatcher.recheck();
        this.notifyNewScreen('register');
    }

    // switch view to the given room
    //
    // @param {Object} roomInfo Object containing data about the room to be joined
    // @param {string=} roomInfo.room_id ID of the room to join. One of room_id or room_alias must be given.
    // @param {string=} roomInfo.room_alias Alias of the room to join. One of room_id or room_alias must be given.
    // @param {boolean=} roomInfo.auto_join If true, automatically attempt to join the room if not already a member.
    // @param {string=} roomInfo.event_id ID of the event in this room to show: this will cause a switch to the
    //                                    context of that particular event.
    // @param {boolean=} roomInfo.highlighted If true, add event_id to the hash of the URL
    //                                        and alter the EventTile to appear highlighted.
    // @param {Object=} roomInfo.threepid_invite Object containing data about the third party
    //                                           we received to join the room, if any.
    // @param {Object=} roomInfo.oob_data Object of additional data about the room
    //                               that has been passed out-of-band (eg.
    //                               room name and avatar from an invite email)
    private async viewRoom(roomInfo: IRoomInfo) {
        this.focusComposer = true;

        if (roomInfo.room_alias) {
            logger.log(`Switching to room alias ${roomInfo.room_alias} at event ${roomInfo.event_id}`);
        } else {
            logger.log(`Switching to room id ${roomInfo.room_id} at event ${roomInfo.event_id}`);
        }

        // Wait for the first sync to complete so that if a room does have an alias,
        // it would have been retrieved.
        if (!this.firstSyncComplete) {
            if (!this.firstSyncPromise) {
                logger.warn('Cannot view a room before first sync. room_id:', roomInfo.room_id);
                return;
            }
            await this.firstSyncPromise.promise;
        }

        let presentedId = roomInfo.room_alias || roomInfo.room_id;
        const room = MatrixClientPeg.get().getRoom(roomInfo.room_id);
        if (room) {
            // Not all timeline events are decrypted ahead of time anymore
            // Only the critical ones for a typical UI are
            // This will start the decryption process for all events when a
            // user views a room
            room.decryptAllEvents();
            const theAlias = Rooms.getDisplayAliasForRoom(room);
            if (theAlias) {
                presentedId = theAlias;
                // Store display alias of the presented room in cache to speed future
                // navigation.
                storeRoomAliasInCache(theAlias, room.roomId);
            }

            // Store this as the ID of the last room accessed. This is so that we can
            // persist which room is being stored across refreshes and browser quits.
            if (localStorage) {
                localStorage.setItem('mx_last_room_id', room.roomId);
            }
        }

        // If we are redirecting to a Room Alias and it is for the room we already showing then replace history item
        const replaceLast = presentedId[0] === "#" && roomInfo.room_id === this.state.currentRoomId;

        if (roomInfo.room_id === this.state.currentRoomId) {
            // if we are re-viewing the same room then copy any state we already know
            roomInfo.threepid_invite = roomInfo.threepid_invite ?? this.state.threepidInvite;
            roomInfo.oob_data = roomInfo.oob_data ?? this.state.roomOobData;
            roomInfo.forceTimeline = roomInfo.forceTimeline ?? this.state.forceTimeline;
            roomInfo.justCreatedOpts = roomInfo.justCreatedOpts ?? this.state.roomJustCreatedOpts;
        }

        if (roomInfo.event_id && roomInfo.highlighted) {
            presentedId += "/" + roomInfo.event_id;
        }
        this.setState({
            view: Views.LOGGED_IN,
            currentRoomId: roomInfo.room_id || null,
            page_type: PageType.RoomView,
            threepidInvite: roomInfo.threepid_invite,
            roomOobData: roomInfo.oob_data,
            forceTimeline: roomInfo.forceTimeline,
            ready: true,
            roomJustCreatedOpts: roomInfo.justCreatedOpts,
        }, () => {
            this.notifyNewScreen('room/' + presentedId, replaceLast);
        });
    }

    private async viewGroup(payload) {
        const groupId = payload.group_id;

        // Wait for the first sync to complete
        if (!this.firstSyncComplete) {
            if (!this.firstSyncPromise) {
                logger.warn('Cannot view a group before first sync. group_id:', groupId);
                return;
            }
            await this.firstSyncPromise.promise;
        }

        this.setState({
            view: Views.LOGGED_IN,
            currentGroupId: groupId,
            currentGroupIsNew: payload.group_is_new,
        });
        this.setPage(PageType.GroupView);
        this.notifyNewScreen('group/' + groupId);
    }

    private viewSomethingBehindModal() {
        if (this.state.view !== Views.LOGGED_IN) {
            this.viewWelcome();
            return;
        }
        if (!this.state.currentGroupId && !this.state.currentRoomId) {
            this.viewHome();
        }
    }

    private viewWelcome() {
        if (shouldUseLoginForWelcome(SdkConfig.get())) {
            return this.viewLogin();
        }
        this.setStateForNewView({
            view: Views.WELCOME,
        });
        this.notifyNewScreen('welcome');
        ThemeController.isLogin = true;
        this.themeWatcher.recheck();
    }

    private viewLogin(otherState?: any) {
        this.setStateForNewView({
            view: Views.LOGIN,
            ...otherState,
        });
        this.notifyNewScreen('login');
        ThemeController.isLogin = true;
        this.themeWatcher.recheck();
    }

    private viewHome(justRegistered = false) {
        // The home page requires the "logged in" view, so we'll set that.
        this.setStateForNewView({
            view: Views.LOGGED_IN,
            justRegistered,
            currentRoomId: null,
        });
        this.setPage(PageType.HomePage);
        this.notifyNewScreen('home');
        ThemeController.isLogin = false;
        this.themeWatcher.recheck();
    }

    private viewUser(userId: string, subAction: string) {
        // Wait for the first sync so that `getRoom` gives us a room object if it's
        // in the sync response
        const waitForSync = this.firstSyncPromise ?
            this.firstSyncPromise.promise : Promise.resolve();
        waitForSync.then(() => {
            if (subAction === 'chat') {
                this.chatCreateOrReuse(userId);
                return;
            }
            this.notifyNewScreen('user/' + userId);
            this.setState({ currentUserId: userId });
            this.setPage(PageType.UserView);
        });
    }

    private async createRoom(defaultPublic = false, defaultName?: string) {
        const communityId = CommunityPrototypeStore.instance.getSelectedCommunityId();
        if (communityId) {
            // double check the user will have permission to associate this room with the community
            if (!CommunityPrototypeStore.instance.isAdminOf(communityId)) {
                Modal.createTrackedDialog('Pre-failure to create room', '', ErrorDialog, {
                    title: _t("Cannot create rooms in this community"),
                    description: _t("You do not have permission to create rooms in this community."),
                });
                return;
            }
        }

        const modal = Modal.createTrackedDialog('Create Room', '', CreateRoomDialog, {
            defaultPublic,
            defaultName,
        });

        const [shouldCreate, opts] = await modal.finished;
        if (shouldCreate) {
            createRoom(opts);
        }
    }

    private chatCreateOrReuse(userId: string) {
        // Use a deferred action to reshow the dialog once the user has registered
        if (MatrixClientPeg.get().isGuest()) {
            // No point in making 2 DMs with welcome bot. This assumes view_set_mxid will
            // result in a new DM with the welcome user.
            if (userId !== this.props.config.welcomeUserId) {
                dis.dispatch({
                    action: 'do_after_sync_prepared',
                    deferred_action: {
                        action: 'view_start_chat_or_reuse',
                        user_id: userId,
                    },
                });
            }
            dis.dispatch({
                action: 'require_registration',
                // If the set_mxid dialog is cancelled, view /welcome because if the
                // browser was pointing at /user/@someone:domain?action=chat, the URL
                // needs to be reset so that they can revisit /user/.. // (and trigger
                // `_chatCreateOrReuse` again)
                go_welcome_on_cancel: true,
                screen_after: {
                    screen: `user/${this.props.config.welcomeUserId}`,
                    params: { action: 'chat' },
                },
            });
            return;
        }

        // TODO: Immutable DMs replaces this

        const client = MatrixClientPeg.get();
        const dmRoomMap = new DMRoomMap(client);
        const dmRooms = dmRoomMap.getDMRoomsForUserId(userId);

        if (dmRooms.length > 0) {
            dis.dispatch({
                action: Action.ViewRoom,
                room_id: dmRooms[0],
            });
        } else {
            dis.dispatch({
                action: 'start_chat',
                user_id: userId,
            });
        }
    }

    private leaveRoomWarnings(roomId: string) {
        const roomToLeave = MatrixClientPeg.get().getRoom(roomId);
        const isSpace = SpaceStore.spacesEnabled && roomToLeave?.isSpaceRoom();
        // Show a warning if there are additional complications.
        const warnings = [];

        const memberCount = roomToLeave.currentState.getJoinedMemberCount();
        if (memberCount === 1) {
            warnings.push((
                <span className="warning" key="only_member_warning">
                    { ' '/* Whitespace, otherwise the sentences get smashed together */ }
                    { _t("You are the only person here. " +
                        "If you leave, no one will be able to join in the future, including you.") }
                </span>
            ));

            return warnings;
        }

        const joinRules = roomToLeave.currentState.getStateEvents('m.room.join_rules', '');
        if (joinRules) {
            const rule = joinRules.getContent().join_rule;
            if (rule !== "public") {
                warnings.push((
                    <span className="warning" key="non_public_warning">
                        { ' '/* Whitespace, otherwise the sentences get smashed together */ }
                        { isSpace
                            ? _t("This space is not public. You will not be able to rejoin without an invite.")
                            : _t("This room is not public. You will not be able to rejoin without an invite.") }
                    </span>
                ));
            }
        }
        return warnings;
    }

    private leaveRoom(roomId: string) {
        const roomToLeave = MatrixClientPeg.get().getRoom(roomId);
        const warnings = this.leaveRoomWarnings(roomId);

        const isSpace = SpaceStore.spacesEnabled && roomToLeave?.isSpaceRoom();
        Modal.createTrackedDialog(isSpace ? "Leave space" : "Leave room", '', QuestionDialog, {
            title: isSpace ? _t("Leave space") : _t("Leave room"),
            description: (
                <span>
                    { isSpace
                        ? _t(
                            "Are you sure you want to leave the space '%(spaceName)s'?",
                            { spaceName: roomToLeave.name },
                        )
                        : _t(
                            "Are you sure you want to leave the room '%(roomName)s'?",
                            { roomName: roomToLeave.name },
                        ) }
                    { warnings }
                </span>
            ),
            button: _t("Leave"),
            onFinished: (shouldLeave) => {
                if (shouldLeave) {
                    leaveRoomBehaviour(roomId);

                    dis.dispatch({
                        action: "after_leave_room",
                        room_id: roomId,
                    });
                }
            },
        });
    }

    private forgetRoom(roomId: string) {
        const room = MatrixClientPeg.get().getRoom(roomId);
        MatrixClientPeg.get().forget(roomId).then(() => {
            // Switch to home page if we're currently viewing the forgotten room
            if (this.state.currentRoomId === roomId) {
                dis.dispatch({ action: "view_home_page" });
            }

            // We have to manually update the room list because the forgotten room will not
            // be notified to us, therefore the room list will have no other way of knowing
            // the room is forgotten.
            RoomListStore.instance.manualRoomUpdate(room, RoomUpdateCause.RoomRemoved);
        }).catch((err) => {
            const errCode = err.errcode || _td("unknown error code");
            Modal.createTrackedDialog("Failed to forget room", '', ErrorDialog, {
                title: _t("Failed to forget room %(errCode)s", { errCode }),
                description: ((err && err.message) ? err.message : _t("Operation failed")),
            });
        });
    }

    private async copyRoom(roomId: string) {
        const roomLink = makeRoomPermalink(roomId);
        const success = await copyPlaintext(roomLink);
        if (!success) {
            Modal.createTrackedDialog("Unable to copy room link", "", ErrorDialog, {
                title: _t("Unable to copy room link"),
                description: _t("Unable to copy a link to the room to the clipboard."),
            });
        }
    }

    /**
     * Starts a chat with the welcome user, if the user doesn't already have one
     * @returns {string} The room ID of the new room, or null if no room was created
     */
    private async startWelcomeUserChat() {
        // We can end up with multiple tabs post-registration where the user
        // might then end up with a session and we don't want them all making
        // a chat with the welcome user: try to de-dupe.
        // We need to wait for the first sync to complete for this to
        // work though.
        let waitFor;
        if (!this.firstSyncComplete) {
            waitFor = this.firstSyncPromise.promise;
        } else {
            waitFor = Promise.resolve();
        }
        await waitFor;

        const welcomeUserRooms = DMRoomMap.shared().getDMRoomsForUserId(
            this.props.config.welcomeUserId,
        );
        if (welcomeUserRooms.length === 0) {
            const roomId = await createRoom({
                dmUserId: this.props.config.welcomeUserId,
                // Only view the welcome user if we're NOT looking at a room
                andView: !this.state.currentRoomId,
                spinner: false, // we're already showing one: we don't need another one
            });
            // This is a bit of a hack, but since the deduplication relies
            // on m.direct being up to date, we need to force a sync
            // of the database, otherwise if the user goes to the other
            // tab before the next save happens (a few minutes), the
            // saved sync will be restored from the db and this code will
            // run without the update to m.direct, making another welcome
            // user room (it doesn't wait for new data from the server, just
            // the saved sync to be loaded).
            const saveWelcomeUser = (ev) => {
                if (
                    ev.getType() === 'm.direct' &&
                    ev.getContent() &&
                    ev.getContent()[this.props.config.welcomeUserId]
                ) {
                    MatrixClientPeg.get().store.save(true);
                    MatrixClientPeg.get().removeListener(
                        "accountData", saveWelcomeUser,
                    );
                }
            };
            MatrixClientPeg.get().on("accountData", saveWelcomeUser);

            return roomId;
        }
        return null;
    }

    /**
     * Called when a new logged in session has started
     */
    private async onLoggedIn() {
        ThemeController.isLogin = false;
        this.themeWatcher.recheck();
        this.setStateForNewView({ view: Views.LOGGED_IN });
        // If a specific screen is set to be shown after login, show that above
        // all else, as it probably means the user clicked on something already.
        if (this.screenAfterLogin && this.screenAfterLogin.screen) {
            this.showScreen(
                this.screenAfterLogin.screen,
                this.screenAfterLogin.params,
            );
            this.screenAfterLogin = null;
        } else if (MatrixClientPeg.currentUserIsJustRegistered()) {
            MatrixClientPeg.setJustRegisteredUserId(null);

            if (this.props.config.welcomeUserId && getCurrentLanguage().startsWith("en")) {
                const welcomeUserRoom = await this.startWelcomeUserChat();
                if (welcomeUserRoom === null) {
                    // We didn't redirect to the welcome user room, so show
                    // the homepage.
                    dis.dispatch({ action: 'view_home_page', justRegistered: true });
                }
            } else if (ThreepidInviteStore.instance.pickBestInvite()) {
                // The user has a 3pid invite pending - show them that
                const threepidInvite = ThreepidInviteStore.instance.pickBestInvite();

                // HACK: This is a pretty brutal way of threading the invite back through
                // our systems, but it's the safest we have for now.
                const params = ThreepidInviteStore.instance.translateToWireFormat(threepidInvite);
                this.showScreen(`room/${threepidInvite.roomId}`, params);
            } else {
                // The user has just logged in after registering,
                // so show the homepage.
                dis.dispatch({ action: 'view_home_page', justRegistered: true });
            }
        } else {
            this.showScreenAfterLogin();
        }

        StorageManager.tryPersistStorage();

        if (PosthogAnalytics.instance.isEnabled()) {
            this.initPosthogAnalyticsToast();
        } else if (Analytics.canEnable() || CountlyAnalytics.instance.canEnable()) {
            if (SettingsStore.getValue("showCookieBar") &&
                (Analytics.canEnable() || CountlyAnalytics.instance.canEnable())
            ) {
                showAnonymousAnalyticsOptInToast();
            }
        }

        if (SdkConfig.get().mobileGuideToast) {
            // The toast contains further logic to detect mobile platforms,
            // check if it has been dismissed before, etc.
            showMobileGuideToast();
        }
    }

    private showPosthogToast(analyticsOptIn: boolean) {
        showPseudonymousAnalyticsOptInToast(analyticsOptIn);
    }

    private initPosthogAnalyticsToast() {
        // Show the analytics toast if necessary
        if (SettingsStore.getValue("pseudonymousAnalyticsOptIn") === null) {
            this.showPosthogToast(SettingsStore.getValue("analyticsOptIn", null, true));
        }

        // Listen to changes in settings and show the toast if appropriate - this is necessary because account
        // settings can still be changing at this point in app init (due to the initial sync being cached, then
        // subsequent syncs being received from the server)
        SettingsStore.watchSetting("pseudonymousAnalyticsOptIn", null,
            (originalSettingName, changedInRoomId, atLevel, newValueAtLevel, newValue) => {
                if (newValue === null) {
                    this.showPosthogToast(SettingsStore.getValue("analyticsOptIn", null, true));
                } else {
                    // It's possible for the value to change if a cached sync loads at page load, but then network
                    // sync contains a new value of the flag with it set to false (e.g. another device set it since last
                    // loading the page); so hide the toast.
                    // (this flipping usually happens before first render so the user won't notice it; anyway flicker
                    // on/off is probably better than showing the toast again when the user already dismissed it)
                    hideAnalyticsToast();
                }
            });
    }

    private showScreenAfterLogin() {
        // If screenAfterLogin is set, use that, then null it so that a second login will
        // result in view_home_page, _user_settings or _room_directory
        if (this.screenAfterLogin && this.screenAfterLogin.screen) {
            this.showScreen(
                this.screenAfterLogin.screen,
                this.screenAfterLogin.params,
            );
            this.screenAfterLogin = null;
        } else if (localStorage && localStorage.getItem('mx_last_room_id')) {
            // Before defaulting to directory, show the last viewed room
            this.viewLastRoom();
        } else {
            if (MatrixClientPeg.get().isGuest()) {
                dis.dispatch({ action: 'view_welcome_page' });
            } else {
                dis.dispatch({ action: 'view_home_page' });
            }
        }
    }

    private viewLastRoom() {
        dis.dispatch({
            action: Action.ViewRoom,
            room_id: localStorage.getItem('mx_last_room_id'),
        });
    }

    /**
     * Called when the session is logged out
     */
    private onLoggedOut() {
        this.viewLogin({
            ready: false,
            collapseLhs: false,
            currentRoomId: null,
        });
        this.subTitleStatus = '';
        this.setPageSubtitle();
    }

    /**
     * Called when the session is softly logged out
     */
    private onSoftLogout() {
        this.notifyNewScreen('soft_logout');
        this.setStateForNewView({
            view: Views.SOFT_LOGOUT,
            ready: false,
            collapseLhs: false,
            currentRoomId: null,
        });
        this.subTitleStatus = '';
        this.setPageSubtitle();
    }

    /**
     * Called just before the matrix client is started
     * (useful for setting listeners)
     */
    private onWillStartClient() {
        // reset the 'have completed first sync' flag,
        // since we're about to start the client and therefore about
        // to do the first sync
        this.firstSyncComplete = false;
        this.firstSyncPromise = defer();
        const cli = MatrixClientPeg.get();

        // Allow the JS SDK to reap timeline events. This reduces the amount of
        // memory consumed as the JS SDK stores multiple distinct copies of room
        // state (each of which can be 10s of MBs) for each DISJOINT timeline. This is
        // particularly noticeable when there are lots of 'limited' /sync responses
        // such as when laptops unsleep.
        // https://github.com/vector-im/element-web/issues/3307#issuecomment-282895568
        cli.setCanResetTimelineCallback((roomId) => {
            logger.log("Request to reset timeline in room ", roomId, " viewing:", this.state.currentRoomId);
            if (roomId !== this.state.currentRoomId) {
                // It is safe to remove events from rooms we are not viewing.
                return true;
            }
            // We are viewing the room which we want to reset. It is only safe to do
            // this if we are not scrolled up in the view. To find out, delegate to
            // the timeline panel. If the timeline panel doesn't exist, then we assume
            // it is safe to reset the timeline.
            if (!this.loggedInView.current) {
                return true;
            }
            return this.loggedInView.current.canResetTimelineInRoom(roomId);
        });

        cli.on('sync', (state, prevState, data) => {
            // LifecycleStore and others cannot directly subscribe to matrix client for
            // events because flux only allows store state changes during flux dispatches.
            // So dispatch directly from here. Ideally we'd use a SyncStateStore that
            // would do this dispatch and expose the sync state itself (by listening to
            // its own dispatch).
            dis.dispatch({ action: 'sync_state', prevState, state });

            if (state === "ERROR" || state === "RECONNECTING") {
                if (data.error instanceof InvalidStoreError) {
                    Lifecycle.handleInvalidStoreError(data.error);
                }
                this.setState({ syncError: data.error || true });
            } else if (this.state.syncError) {
                this.setState({ syncError: null });
            }

            this.updateStatusIndicator(state, prevState);
            if (state === "SYNCING" && prevState === "SYNCING") {
                return;
            }
            logger.info("MatrixClient sync state => %s", state);
            if (state !== "PREPARED") { return; }

            this.firstSyncComplete = true;
            this.firstSyncPromise.resolve();

            if (Notifier.shouldShowPrompt() && !MatrixClientPeg.userRegisteredWithinLastHours(24)) {
                showNotificationsToast(false);
            }

            if (!localStorage.getItem("mx_seen_ia_1.1_changes_toast")) {
                const key = "IA_1.1_TOAST";
                ToastStore.sharedInstance().addOrReplaceToast({
                    key,
                    title: _t("Testing small changes"),
                    props: {
                        description: _t("Your feedback is wanted as we try out some design changes."),
                        acceptLabel: _t("More info"),
                        onAccept: () => {
                            Modal.createDialog(InfoDialog, {
                                title: _t("We're testing some design changes"),
                                description: <>
                                    <img
                                        src={require("../../../res/img/ia-design-changes.png")}
                                        width="636"
                                        height="303"
                                        alt=""
                                    />
                                    <p>{ _t(
                                        "Your ongoing feedback would be very welcome, so if you see anything " +
                                        "different you want to comment on, <a>please let us know about it</a>. " +
                                        "Click your avatar to find a quick feedback link.",
                                        {},
                                        {
                                            a: sub => <AccessibleButton
                                                kind="link"
                                                onClick={(ev) => {
                                                    ev.preventDefault();
                                                    ev.stopPropagation();
                                                    Modal.createTrackedDialog('Feedback Dialog', '', FeedbackDialog);
                                                }}
                                            >
                                                { sub }
                                            </AccessibleButton>,
                                        },
                                    ) }</p>
                                    <p>{ _t("If you'd like to preview or test some potential upcoming changes, " +
                                        "there's an option in feedback to let us contact you.") }</p>
                                </>,
                            }, "mx_DialogDesignChanges_wrapper");
                            localStorage.setItem("mx_seen_ia_1.1_changes_toast", "true");
                            ToastStore.sharedInstance().dismissToast(key);
                        },
                        rejectLabel: _t("Dismiss"),
                        onReject: () => {
                            localStorage.setItem("mx_seen_ia_1.1_changes_toast", "true");
                            ToastStore.sharedInstance().dismissToast(key);
                        },
                    },
                    icon: "labs",
                    component: GenericToast,
                    priority: 9,
                });
            }

            dis.fire(Action.FocusSendMessageComposer);
            this.setState({
                ready: true,
            });
        });

        cli.on('Session.logged_out', function(errObj) {
            if (Lifecycle.isLoggingOut()) return;

            // A modal might have been open when we were logged out by the server
            Modal.closeCurrentModal('Session.logged_out');

            if (errObj.httpStatus === 401 && errObj.data && errObj.data['soft_logout']) {
                logger.warn("Soft logout issued by server - avoiding data deletion");
                Lifecycle.softLogout();
                return;
            }

            Modal.createTrackedDialog('Signed out', '', ErrorDialog, {
                title: _t('Signed Out'),
                description: _t('For security, this session has been signed out. Please sign in again.'),
            });

            dis.dispatch({
                action: 'logout',
            });
        });
        cli.on('no_consent', function(message, consentUri) {
            Modal.createTrackedDialog('No Consent Dialog', '', QuestionDialog, {
                title: _t('Terms and Conditions'),
                description: <div>
                    <p> { _t(
                        'To continue using the %(homeserverDomain)s homeserver ' +
                        'you must review and agree to our terms and conditions.',
                        { homeserverDomain: cli.getDomain() },
                    ) }
                    </p>
                </div>,
                button: _t('Review terms and conditions'),
                cancelButton: _t('Dismiss'),
                onFinished: (confirmed) => {
                    if (confirmed) {
                        const wnd = window.open(consentUri, '_blank');
                        wnd.opener = null;
                    }
                },
            }, null, true);
        });

        const dft = new DecryptionFailureTracker((total, errorCode) => {
            Analytics.trackEvent('E2E', 'Decryption failure', errorCode, String(total));
            CountlyAnalytics.instance.track("decryption_failure", { errorCode }, null, { sum: total });
            PosthogAnalytics.instance.trackEvent<ErrorEvent>({
                eventName: "Error",
                domain: "E2EE",
                name: errorCode,
            });
        }, (errorCode) => {
            // Map JS-SDK error codes to tracker codes for aggregation
            switch (errorCode) {
                case 'MEGOLM_UNKNOWN_INBOUND_SESSION_ID':
                    return 'OlmKeysNotSentError';
                case 'OLM_UNKNOWN_MESSAGE_INDEX':
                    return 'OlmIndexError';
                case undefined:
                    return 'OlmUnspecifiedError';
                default:
                    return 'UnknownError';
            }
        });

        // Shelved for later date when we have time to think about persisting history of
        // tracked events across sessions.
        // dft.loadTrackedEventHashMap();

        dft.start();

        // When logging out, stop tracking failures and destroy state
        cli.on("Session.logged_out", () => dft.stop());
        cli.on("Event.decrypted", (e, err) => dft.eventDecrypted(e, err));

        cli.on("Room", (room) => {
            if (MatrixClientPeg.get().isCryptoEnabled()) {
                const blacklistEnabled = SettingsStore.getValueAt(
                    SettingLevel.ROOM_DEVICE,
                    "blacklistUnverifiedDevices",
                    room.roomId,
                    /*explicit=*/true,
                );
                room.setBlacklistUnverifiedDevices(blacklistEnabled);
            }
        });
        cli.on("crypto.warning", (type) => {
            switch (type) {
                case 'CRYPTO_WARNING_OLD_VERSION_DETECTED':
                    Modal.createTrackedDialog('Crypto migrated', '', ErrorDialog, {
                        title: _t('Old cryptography data detected'),
                        description: _t(
                            "Data from an older version of %(brand)s has been detected. " +
                            "This will have caused end-to-end cryptography to malfunction " +
                            "in the older version. End-to-end encrypted messages exchanged " +
                            "recently whilst using the older version may not be decryptable " +
                            "in this version. This may also cause messages exchanged with this " +
                            "version to fail. If you experience problems, log out and back in " +
                            "again. To retain message history, export and re-import your keys.",
                            { brand: SdkConfig.get().brand },
                        ),
                    });
                    break;
            }
        });
        cli.on("crypto.keyBackupFailed", async (errcode) => {
            let haveNewVersion;
            let newVersionInfo;
            // if key backup is still enabled, there must be a new backup in place
            if (MatrixClientPeg.get().getKeyBackupEnabled()) {
                haveNewVersion = true;
            } else {
                // otherwise check the server to see if there's a new one
                try {
                    newVersionInfo = await MatrixClientPeg.get().getKeyBackupVersion();
                    if (newVersionInfo !== null) haveNewVersion = true;
                } catch (e) {
                    logger.error("Saw key backup error but failed to check backup version!", e);
                    return;
                }
            }

            if (haveNewVersion) {
                Modal.createTrackedDialogAsync('New Recovery Method', 'New Recovery Method',
                    import(
                        '../../async-components/views/dialogs/security/NewRecoveryMethodDialog'
                    ) as unknown as Promise<ComponentType<{}>>,
                    { newVersionInfo },
                );
            } else {
                Modal.createTrackedDialogAsync('Recovery Method Removed', 'Recovery Method Removed',
                    import(
                        '../../async-components/views/dialogs/security/RecoveryMethodRemovedDialog'
                    ) as unknown as Promise<ComponentType<{}>>,
                );
            }
        });

        cli.on("crypto.keySignatureUploadFailure", (failures, source, continuation) => {
            Modal.createTrackedDialog(
                'Failed to upload key signatures',
                'Failed to upload key signatures',
                KeySignatureUploadFailedDialog,
                { failures, source, continuation });
        });

        cli.on("crypto.verification.request", request => {
            if (request.verifier) {
                Modal.createTrackedDialog('Incoming Verification', '', IncomingSasDialog, {
                    verifier: request.verifier,
                }, null, /* priority = */ false, /* static = */ true);
            } else if (request.pending) {
                ToastStore.sharedInstance().addOrReplaceToast({
                    key: 'verifreq_' + request.channel.transactionId,
                    title: _t("Verification requested"),
                    icon: "verification",
                    props: { request },
                    component: VerificationRequestToast,
                    priority: 90,
                });
            }
        });
    }

    /**
     * Called shortly after the matrix client has started. Useful for
     * setting up anything that requires the client to be started.
     * @private
     */
    private onClientStarted() {
        const cli = MatrixClientPeg.get();

        if (cli.isCryptoEnabled()) {
            const blacklistEnabled = SettingsStore.getValueAt(
                SettingLevel.DEVICE,
                "blacklistUnverifiedDevices",
            );
            cli.setGlobalBlacklistUnverifiedDevices(blacklistEnabled);

            // With cross-signing enabled, we send to unknown devices
            // without prompting. Any bad-device status the user should
            // be aware of will be signalled through the room shield
            // changing colour. More advanced behaviour will come once
            // we implement more settings.
            cli.setGlobalErrorOnUnknownDevices(false);
        }
    }

    showScreen(screen: string, params?: {[key: string]: any}) {
        const cli = MatrixClientPeg.get();
        const isLoggedOutOrGuest = !cli || cli.isGuest();
        if (!isLoggedOutOrGuest && AUTH_SCREENS.includes(screen)) {
            // user is logged in and landing on an auth page which will uproot their session, redirect them home instead
            dis.dispatch({ action: "view_home_page" });
            return;
        }

        if (screen === 'register') {
            dis.dispatch({
                action: 'start_registration',
                params: params,
            });
            PerformanceMonitor.instance.start(PerformanceEntryNames.REGISTER);
        } else if (screen === 'login') {
            dis.dispatch({
                action: 'start_login',
                params: params,
            });
            PerformanceMonitor.instance.start(PerformanceEntryNames.LOGIN);
        } else if (screen === 'forgot_password') {
            dis.dispatch({
                action: 'start_password_recovery',
                params: params,
            });
        } else if (screen === 'soft_logout') {
            if (cli.getUserId() && !Lifecycle.isSoftLogout()) {
                // Logged in - visit a room
                this.viewLastRoom();
            } else {
                // Ultimately triggers soft_logout if needed
                dis.dispatch({
                    action: 'start_login',
                    params: params,
                });
            }
        } else if (screen === 'new') {
            dis.dispatch({
                action: 'view_create_room',
            });
        } else if (screen === 'settings') {
            dis.fire(Action.ViewUserSettings);
        } else if (screen === 'welcome') {
            dis.dispatch({
                action: 'view_welcome_page',
            });
        } else if (screen === 'home') {
            dis.dispatch({
                action: 'view_home_page',
            });
        } else if (screen === 'start') {
            this.showScreen('home');
            dis.dispatch({
                action: 'require_registration',
            });
        } else if (screen === 'directory') {
            if (this.state.view === Views.WELCOME) {
                CountlyAnalytics.instance.track("onboarding_room_directory");
            }
            dis.fire(Action.ViewRoomDirectory);
        } else if (screen === "start_sso" || screen === "start_cas") {
            // TODO if logged in, skip SSO
            let cli = MatrixClientPeg.get();
            if (!cli) {
                const { hsUrl, isUrl } = this.props.serverConfig;
                cli = createClient({
                    baseUrl: hsUrl,
                    idBaseUrl: isUrl,
                });
            }

            const type = screen === "start_sso" ? "sso" : "cas";
            PlatformPeg.get().startSingleSignOn(cli, type, this.getFragmentAfterLogin());
        } else if (screen === 'groups') {
            if (SpaceStore.spacesEnabled) {
                dis.dispatch({ action: "view_home_page" });
                return;
            }
            dis.dispatch({
                action: 'view_my_groups',
            });
        } else if (screen.indexOf('room/') === 0) {
            // Rooms can have the following formats:
            // #room_alias:domain or !opaque_id:domain
            const room = screen.substring(5);
            const domainOffset = room.indexOf(':') + 1; // 0 in case room does not contain a :
            let eventOffset = room.length;
            // room aliases can contain slashes only look for slash after domain
            if (room.substring(domainOffset).indexOf('/') > -1) {
                eventOffset = domainOffset + room.substring(domainOffset).indexOf('/');
            }
            const roomString = room.substring(0, eventOffset);
            let eventId = room.substring(eventOffset + 1); // empty string if no event id given

            // Previously we pulled the eventID from the segments in such a way
            // where if there was no eventId then we'd get undefined. However, we
            // now do a splice and join to handle v3 event IDs which results in
            // an empty string. To maintain our potential contract with the rest
            // of the app, we coerce the eventId to be undefined where applicable.
            if (!eventId) eventId = undefined;

            // TODO: Handle encoded room/event IDs: https://github.com/vector-im/element-web/issues/9149

            let threepidInvite: IThreepidInvite;
            // if we landed here from a 3PID invite, persist it
            if (params.signurl && params.email) {
                threepidInvite = ThreepidInviteStore.instance
                    .storeInvite(roomString, params as IThreepidInviteWireFormat);
            }
            // otherwise check that this room doesn't already have a known invite
            if (!threepidInvite) {
                const invites = ThreepidInviteStore.instance.getInvites();
                threepidInvite = invites.find(invite => invite.roomId === roomString);
            }

            // on our URLs there might be a ?via=matrix.org or similar to help
            // joins to the room succeed. We'll pass these through as an array
            // to other levels. If there's just one ?via= then params.via is a
            // single string. If someone does something like ?via=one.com&via=two.com
            // then params.via is an array of strings.
            let via = [];
            if (params.via) {
                if (typeof(params.via) === 'string') via = [params.via];
                else via = params.via;
            }

            const payload = {
                action: Action.ViewRoom,
                event_id: eventId,
                via_servers: via,
                // If an event ID is given in the URL hash, notify RoomViewStore to mark
                // it as highlighted, which will propagate to RoomView and highlight the
                // associated EventTile.
                highlighted: Boolean(eventId),
                threepid_invite: threepidInvite,
                // TODO: Replace oob_data with the threepidInvite (which has the same info).
                // This isn't done yet because it's threaded through so many more places.
                // See https://github.com/vector-im/element-web/issues/15157
                oob_data: {
                    name: threepidInvite?.roomName,
                    avatarUrl: threepidInvite?.roomAvatarUrl,
                    inviterName: threepidInvite?.inviterName,
                },
                room_alias: undefined,
                room_id: undefined,
            };
            if (roomString[0] === '#') {
                payload.room_alias = roomString;
            } else {
                payload.room_id = roomString;
            }

            dis.dispatch(payload);
        } else if (screen.indexOf('user/') === 0) {
            const userId = screen.substring(5);
            dis.dispatch({
                action: 'view_user_info',
                userId: userId,
                subAction: params.action,
            });
        } else if (screen.indexOf('group/') === 0) {
            const groupId = screen.substring(6);

            // TODO: Check valid group ID

            dis.dispatch({
                action: 'view_group',
                group_id: groupId,
            });
        } else {
            logger.info("Ignoring showScreen for '%s'", screen);
        }
    }

    notifyNewScreen(screen: string, replaceLast = false) {
        if (this.props.onNewScreen) {
            this.props.onNewScreen(screen, replaceLast);
        }
        this.setPageSubtitle();
    }
    onLogoutClick(event: React.MouseEvent<HTMLAnchorElement, MouseEvent>) {
        dis.dispatch({
            action: 'logout',
        });
        event.stopPropagation();
        event.preventDefault();
    }

    handleResize = () => {
        const LHS_THRESHOLD = 1000;
        const width = UIStore.instance.windowWidth;

        if (this.prevWindowWidth < LHS_THRESHOLD && width >= LHS_THRESHOLD) {
            dis.dispatch({ action: 'show_left_panel' });
        }

        if (this.prevWindowWidth >= LHS_THRESHOLD && width < LHS_THRESHOLD) {
            dis.dispatch({ action: 'hide_left_panel' });
        }

        this.prevWindowWidth = width;
        this.state.resizeNotifier.notifyWindowResized();
    };

    private dispatchTimelineResize() {
        dis.dispatch({ action: 'timeline_resize' });
    }

    onRegisterClick = () => {
        this.showScreen("register");
    };

    onLoginClick = () => {
        this.showScreen("login");
    };

    onForgotPasswordClick = () => {
        this.showScreen("forgot_password");
    };

    onRegisterFlowComplete = (credentials: IMatrixClientCreds, password: string) => {
        return this.onUserCompletedLoginFlow(credentials, password);
    };

    // returns a promise which resolves to the new MatrixClient
    onRegistered(credentials: IMatrixClientCreds) {
        return Lifecycle.setLoggedIn(credentials);
    }

    onSendEvent(roomId: string, event: MatrixEvent) {
        const cli = MatrixClientPeg.get();
        if (!cli) return;

        cli.sendEvent(roomId, event.getType(), event.getContent()).then(() => {
            dis.dispatch({ action: 'message_sent' });
        });
    }

    private setPageSubtitle(subtitle = '') {
        if (this.state.currentRoomId) {
            const client = MatrixClientPeg.get();
            const room = client && client.getRoom(this.state.currentRoomId);
            if (room) {
                subtitle = `${this.subTitleStatus} | ${ room.name } ${subtitle}`;
            }
        } else {
            subtitle = `${this.subTitleStatus} ${subtitle}`;
        }

        const title = `${SdkConfig.get().brand} ${subtitle}`;

        if (document.title !== title) {
            document.title = title;
        }
    }

    updateStatusIndicator(state: string, prevState: string) {
        const notificationState = RoomNotificationStateStore.instance.globalState;
        const numUnreadRooms = notificationState.numUnreadStates; // we know that states === rooms here

        if (PlatformPeg.get()) {
            PlatformPeg.get().setErrorStatus(state === 'ERROR');
            PlatformPeg.get().setNotificationCount(numUnreadRooms);
        }

        this.subTitleStatus = '';
        if (state === "ERROR") {
            this.subTitleStatus += `[${_t("Offline")}] `;
        }
        if (numUnreadRooms > 0) {
            this.subTitleStatus += `[${numUnreadRooms}]`;
        }

        this.setPageSubtitle();
    }

    onCloseAllSettings() {
        dis.dispatch({ action: 'close_settings' });
    }

    onServerConfigChange = (serverConfig: ValidatedServerConfig) => {
        this.setState({ serverConfig });
    };

    private makeRegistrationUrl = (params: QueryDict) => {
        if (this.props.startingFragmentQueryParams.referrer) {
            params.referrer = this.props.startingFragmentQueryParams.referrer;
        }
        return this.props.makeRegistrationUrl(params);
    };

    /**
     * After registration or login, we run various post-auth steps before entering the app
     * proper, such setting up cross-signing or verifying the new session.
     *
     * Note: SSO users (and any others using token login) currently do not pass through
     * this, as they instead jump straight into the app after `attemptTokenLogin`.
     */
    onUserCompletedLoginFlow = async (credentials: IMatrixClientCreds, password: string) => {
        this.accountPassword = password;
        // self-destruct the password after 5mins
        if (this.accountPasswordTimer !== null) clearTimeout(this.accountPasswordTimer);
        this.accountPasswordTimer = setTimeout(() => {
            this.accountPassword = null;
            this.accountPasswordTimer = null;
        }, 60 * 5 * 1000);

        // Create and start the client
        await Lifecycle.setLoggedIn(credentials);
        await this.postLoginSetup();

        PerformanceMonitor.instance.stop(PerformanceEntryNames.LOGIN);
        PerformanceMonitor.instance.stop(PerformanceEntryNames.REGISTER);
    };

    // complete security / e2e setup has finished
    onCompleteSecurityE2eSetupFinished = () => {
        this.onLoggedIn();
    };

    getFragmentAfterLogin() {
        let fragmentAfterLogin = "";
        const initialScreenAfterLogin = this.props.initialScreenAfterLogin;
        if (initialScreenAfterLogin &&
            // XXX: workaround for https://github.com/vector-im/element-web/issues/11643 causing a login-loop
            !["welcome", "login", "register", "start_sso", "start_cas"].includes(initialScreenAfterLogin.screen)
        ) {
            fragmentAfterLogin = `/${initialScreenAfterLogin.screen}`;
        }
        return fragmentAfterLogin;
    }

    render() {
        const fragmentAfterLogin = this.getFragmentAfterLogin();
        let view = null;

        if (this.state.view === Views.LOADING) {
            view = (
                <div className="mx_MatrixChat_splash">
                    <Spinner />
                </div>
            );
        } else if (this.state.view === Views.COMPLETE_SECURITY) {
            view = (
                <CompleteSecurity
                    onFinished={this.onCompleteSecurityE2eSetupFinished}
                />
            );
        } else if (this.state.view === Views.E2E_SETUP) {
            view = (
                <E2eSetup
                    onFinished={this.onCompleteSecurityE2eSetupFinished}
                    accountPassword={this.accountPassword}
                    tokenLogin={!!this.tokenLogin}
                />
            );
        } else if (this.state.view === Views.LOGGED_IN) {
            // store errors stop the client syncing and require user intervention, so we'll
            // be showing a dialog. Don't show anything else.
            const isStoreError = this.state.syncError && this.state.syncError instanceof InvalidStoreError;

            // `ready` and `view==LOGGED_IN` may be set before `page_type` (because the
            // latter is set via the dispatcher). If we don't yet have a `page_type`,
            // keep showing the spinner for now.
            if (this.state.ready && this.state.page_type && !isStoreError) {
                /* for now, we stuff the entirety of our props and state into the LoggedInView.
                 * we should go through and figure out what we actually need to pass down, as well
                 * as using something like redux to avoid having a billion bits of state kicking around.
                 */
                view = (
                    <LoggedInView
                        {...this.props}
                        {...this.state}
                        ref={this.loggedInView}
                        matrixClient={MatrixClientPeg.get()}
                        onRegistered={this.onRegistered}
                        currentRoomId={this.state.currentRoomId}
                    />
                );
            } else {
                // we think we are logged in, but are still waiting for the /sync to complete
                let errorBox;
                if (this.state.syncError && !isStoreError) {
                    errorBox = <div className="mx_MatrixChat_syncError">
                        { messageForSyncError(this.state.syncError) }
                    </div>;
                }
                view = (
                    <div className="mx_MatrixChat_splash">
                        { errorBox }
                        <Spinner />
                        <a href="#" className="mx_MatrixChat_splashButtons" onClick={this.onLogoutClick}>
                            { _t('Logout') }
                        </a>
                    </div>
                );
            }
        } else if (this.state.view === Views.WELCOME) {
            view = <Welcome />;
        } else if (this.state.view === Views.REGISTER && SettingsStore.getValue(UIFeature.Registration)) {
            const email = ThreepidInviteStore.instance.pickBestInvite()?.toEmail;
            view = (
                <Registration
                    clientSecret={this.state.register_client_secret}
                    sessionId={this.state.register_session_id}
                    idSid={this.state.register_id_sid}
                    email={email}
                    brand={this.props.config.brand}
                    makeRegistrationUrl={this.makeRegistrationUrl}
                    onLoggedIn={this.onRegisterFlowComplete}
                    onLoginClick={this.onLoginClick}
                    onServerConfigChange={this.onServerConfigChange}
                    defaultDeviceDisplayName={this.props.defaultDeviceDisplayName}
                    fragmentAfterLogin={fragmentAfterLogin}
                    {...this.getServerProperties()}
                />
            );
        } else if (this.state.view === Views.FORGOT_PASSWORD && SettingsStore.getValue(UIFeature.PasswordReset)) {
            view = (
                <ForgotPassword
                    onComplete={this.onLoginClick}
                    onLoginClick={this.onLoginClick}
                    onServerConfigChange={this.onServerConfigChange}
                    {...this.getServerProperties()}
                />
            );
        } else if (this.state.view === Views.LOGIN) {
            const showPasswordReset = SettingsStore.getValue(UIFeature.PasswordReset);
            view = (
                <Login
                    isSyncing={this.state.pendingInitialSync}
                    onLoggedIn={this.onUserCompletedLoginFlow}
                    onRegisterClick={this.onRegisterClick}
                    fallbackHsUrl={this.getFallbackHsUrl()}
                    defaultDeviceDisplayName={this.props.defaultDeviceDisplayName}
                    onForgotPasswordClick={showPasswordReset ? this.onForgotPasswordClick : undefined}
                    onServerConfigChange={this.onServerConfigChange}
                    fragmentAfterLogin={fragmentAfterLogin}
                    defaultUsername={this.props.startingFragmentQueryParams.defaultUsername as string}
                    {...this.getServerProperties()}
                />
            );
        } else if (this.state.view === Views.SOFT_LOGOUT) {
            view = (
                <SoftLogout
                    realQueryParams={this.props.realQueryParams}
                    onTokenLoginCompleted={this.props.onTokenLoginCompleted}
                    fragmentAfterLogin={fragmentAfterLogin}
                />
            );
        } else {
            logger.error(`Unknown view ${this.state.view}`);
        }

        return <ErrorBoundary>
            { view }
        </ErrorBoundary>;
    }
}

export function isLoggedIn(): boolean {
    // JRS: Maybe we should move the step that writes this to the window out of
    // `element-web` and into this file? Better yet, we should probably create a
    // store to hold this state.
    // See also https://github.com/vector-im/element-web/issues/15034.
    const app = window.matrixChat;
    return app && (app as MatrixChat).state.view === Views.LOGGED_IN;
}<|MERGE_RESOLUTION|>--- conflicted
+++ resolved
@@ -18,14 +18,9 @@
 import { createClient } from "matrix-js-sdk/src/matrix";
 import { InvalidStoreError } from "matrix-js-sdk/src/errors";
 import { MatrixEvent } from "matrix-js-sdk/src/models/event";
-<<<<<<< HEAD
-import { sleep, defer, IDeferred, QueryDict } from "matrix-js-sdk/src/utils";
-import { logger } from "matrix-js-sdk/src/logger";
-=======
 import { Error as ErrorEvent } from "matrix-analytics-events/types/typescript/Error";
 import { Screen as ScreenEvent } from "matrix-analytics-events/types/typescript/Screen";
 import { defer, IDeferred, QueryDict } from "matrix-js-sdk/src/utils";
->>>>>>> 2b52e17a
 
 // focus-visible is a Polyfill for the :focus-visible CSS pseudo-attribute used by _AccessibleButton.scss
 import 'focus-visible';
@@ -40,6 +35,7 @@
 import SdkConfig from "../../SdkConfig";
 import dis from "../../dispatcher/dispatcher";
 import Notifier from '../../Notifier';
+
 import Modal from "../../Modal";
 import { showRoomInviteDialog, showStartChatInviteDialog } from '../../RoomInvite';
 import * as Rooms from '../../Rooms';
@@ -47,6 +43,7 @@
 // LifecycleStore is not used but does listen to and dispatch actions
 import '../../stores/LifecycleStore';
 import PageType from '../../PageTypes';
+
 import createRoom, { IOpts } from "../../createRoom";
 import { _t, _td, getCurrentLanguage } from '../../languageHandler';
 import SettingsStore from "../../settings/SettingsStore";
@@ -103,6 +100,7 @@
 import Login from "./auth/Login";
 import ErrorBoundary from '../views/elements/ErrorBoundary';
 import VerificationRequestToast from '../views/toasts/VerificationRequestToast';
+
 import PerformanceMonitor, { PerformanceEntryNames } from "../../performance";
 import UIStore, { UI_EVENTS } from "../../stores/UIStore";
 import SoftLogout from './auth/SoftLogout';
@@ -110,12 +108,9 @@
 import { copyPlaintext } from "../../utils/strings";
 import { PosthogAnalytics } from '../../PosthogAnalytics';
 import { initSentry } from "../../sentry";
-<<<<<<< HEAD
-=======
 import CallHandler from "../../CallHandler";
 
 import { logger } from "matrix-js-sdk/src/logger";
->>>>>>> 2b52e17a
 import { showSpaceInvite } from "../../utils/space";
 import GenericToast from "../views/toasts/GenericToast";
 import InfoDialog from "../views/dialogs/InfoDialog";
