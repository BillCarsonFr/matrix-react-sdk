--- conflicted
+++ resolved
@@ -75,21 +75,14 @@
             alignment={Alignment.Right}
         /> : <div />;
         return (
-<<<<<<< HEAD
             <div
                 onMouseOver={this.onMouseOver}
                 onMouseLeave={this.onMouseLeave}
                 className={classNames("mx_InfoTooltip", className)}
             >
                 <span className={classNames("mx_InfoTooltip_icon", iconClassName)} aria-label={title} />
-                {children}
-                {tip}
-=======
-            <div onMouseOver={this.onMouseOver} onMouseLeave={this.onMouseLeave} className="mx_InfoTooltip">
-                <span className="mx_InfoTooltip_icon" aria-label={title} />
                 { children }
                 { tip }
->>>>>>> 770de8f6
             </div>
         );
     }
