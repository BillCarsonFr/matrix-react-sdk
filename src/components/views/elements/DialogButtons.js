--- conflicted
+++ resolved
@@ -46,12 +46,8 @@
     getDefaultProps: function() {
         return {
             hasCancel: true,
-<<<<<<< HEAD
             disabled: false,
-        }
-=======
         };
->>>>>>> 27b18c45
     },
 
     _onCancelClick: function() {
