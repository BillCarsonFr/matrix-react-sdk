--- conflicted
+++ resolved
@@ -18,19 +18,46 @@
 import sdk from '../../../index';
 import MatrixClientPeg from '../../../MatrixClientPeg';
 
+function DeviceListEntry(props) {
+    const {userId, device} = props;
+
+    const DeviceVerifyButtons = sdk.getComponent('elements.DeviceVerifyButtons');
+
+    return (
+        <li>
+            <DeviceVerifyButtons device={ device } userId={ userId } />
+            { device.deviceId }
+            <br/>
+            { device.getDisplayName() }
+        </li>
+    );
+}
+
+DeviceListEntry.propTypes = {
+    userId: React.PropTypes.string.isRequired,
+
+    // deviceinfo
+    device: React.PropTypes.object.isRequired,
+};
+
+
 function UserUnknownDeviceList(props) {
-    const {userDevices} = props;
+    const {userId, userDevices} = props;
 
     const deviceListEntries = Object.keys(userDevices).map((deviceId) =>
-        <li key={ deviceId }>
-            { deviceId } ( { userDevices[deviceId].getDisplayName() } )
-        </li>,
+       <DeviceListEntry key={ deviceId } userId={ userId } device={ userDevices[deviceId] } />,
     );
 
-    return <ul>{deviceListEntries}</ul>;
+    return (
+        <ul className="mx_UnknownDeviceDialog_deviceList">
+            {deviceListEntries}
+        </ul>
+    );
 }
 
 UserUnknownDeviceList.propTypes = {
+    userId: React.PropTypes.string.isRequired,
+
     // map from deviceid -> deviceinfo
     userDevices: React.PropTypes.object.isRequired,
 };
@@ -42,7 +69,7 @@
     const userListEntries = Object.keys(devices).map((userId) =>
         <li key={ userId }>
             <p>{ userId }:</p>
-            <UserUnknownDeviceList userDevices={devices[userId]} />
+            <UserUnknownDeviceList userId={ userId } userDevices={ devices[userId] } />
         </li>,
     );
 
@@ -59,11 +86,9 @@
     displayName: 'UnknownEventDialog',
 
     propTypes: {
-<<<<<<< HEAD
         room: React.PropTypes.object.isRequired,
-=======
+
         // map from userid -> deviceid -> deviceinfo
->>>>>>> 60d75751
         devices: React.PropTypes.object.isRequired,
         onFinished: React.PropTypes.func.isRequired,
     },
@@ -79,11 +104,10 @@
     },
 
     render: function() {
-<<<<<<< HEAD
-        var DeviceVerifyButtons = sdk.getComponent('elements.DeviceVerifyButtons');
-        var client = MatrixClientPeg.get();
-        var blacklistUnverified = client.getGlobalBlacklistUnverifiedDevices() || this.props.room.getBlacklistUnverifiedDevices();
-        var warning;
+        const client = MatrixClientPeg.get();
+        const blacklistUnverified = client.getGlobalBlacklistUnverifiedDevices() || this.props.room.getBlacklistUnverifiedDevices();
+
+        let warning;
         if (blacklistUnverified) {
             warning = <h4>You are currently blacklisting unverified devices; to send messages to these devices you must verify them.</h4>
         }
@@ -91,47 +115,17 @@
             warning = <h4>We strongly recommend you verify them before continuing.</h4>
         }
 
-=======
         const BaseDialog = sdk.getComponent('views.dialogs.BaseDialog');
->>>>>>> 60d75751
         return (
             <BaseDialog className='mx_UnknownDeviceDialog'
                 onFinished={this.props.onFinished}
                 title='Room contains unknown devices'
             >
                 <div className="mx_Dialog_content">
-<<<<<<< HEAD
                     <h4>This room contains unknown devices which have not been verified.</h4>
                     { warning }
                     Unknown devices:
-                    <ul>{
-                        Object.keys(this.props.devices).map(userId=>{
-                            return <li key={ userId }>
-                                <p>{ userId }:</p>
-                                <ul className="mx_UnknownDeviceDialog_deviceList">
-                                {
-                                    Object.keys(this.props.devices[userId]).map(deviceId=>{
-                                        var device = this.props.devices[userId][deviceId];
-                                        var buttons = <DeviceVerifyButtons device={ device } userId={ userId } />
-                                        return <li key={ deviceId }>
-                                            { buttons }
-                                            { deviceId }<br/>
-                                            { device.getDisplayName() }
-                                        </li>
-                                    })
-                                }
-                                </ul>
-                            </li>
-                        })
-                    }</ul>
-=======
-                    <h4>This room contains unknown devices which have not been
-                    verified.</h4>
-
-                    <h4>We strongly recommend you verify them before continuing.</h4>
-                    <p>Unknown devices:</p>
                     <UnknownDeviceList devices={this.props.devices} />
->>>>>>> 60d75751
                 </div>
                 <div className="mx_Dialog_buttons">
                     <button className="mx_Dialog_primary" autoFocus={ true }
@@ -141,11 +135,7 @@
                 </div>
             </BaseDialog>
         );
-<<<<<<< HEAD
         // XXX: do we want to give the user the option to enable blacklistUnverifiedDevices for this room (or globally) at this point?
         // It feels like confused users will likely turn it on and then disappear in a cloud of UISIs...
-    }
-=======
     },
->>>>>>> 60d75751
 });