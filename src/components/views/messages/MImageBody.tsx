--- conflicted
+++ resolved
@@ -514,11 +514,7 @@
 
         const contentUrl = this.getContentUrl();
         let thumbUrl;
-<<<<<<< HEAD
-        if (this.props.forExport || (this.isGif() && SettingsStore.getValue("autoplayGifsAndVideos"))) {
-=======
-        if (this.isGif() && SettingsStore.getValue("autoplayGifs")) {
->>>>>>> b13fdb69
+        if (this.props.forExport || (this.isGif() && SettingsStore.getValue("autoplayGifs"))) {
             thumbUrl = contentUrl;
         } else {
             thumbUrl = this.getThumbUrl();
