--- conflicted
+++ resolved
@@ -222,13 +222,8 @@
     };
 
     render() {
-<<<<<<< HEAD
-        const content = this.props.mxEvent.getContent<IMediaEventContent>();
-        const autoplay = SettingsStore.getValue("autoplayGifsAndVideos");
-=======
         const content = this.props.mxEvent.getContent();
         const autoplay = SettingsStore.getValue("autoplayVideo");
->>>>>>> bc32f05f
 
         if (this.state.error !== null) {
             return (
@@ -296,14 +291,9 @@
                     poster={poster}
                     onPlay={this.videoOnPlay}
                 />
-<<<<<<< HEAD
-                { this.props.tileShape && <MFileBody {...this.props} showGenericPlaceholder={false} /> }
+                { fileBody }
                 { banner }
-            </div>
-=======
-                { fileBody }
             </span>
->>>>>>> bc32f05f
         );
     }
 }