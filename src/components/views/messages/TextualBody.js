--- conflicted
+++ resolved
@@ -57,14 +57,10 @@
         showUrlPreview: PropTypes.bool,
 
         /* callback for when our widget has loaded */
-<<<<<<< HEAD
-        onWidgetLoad: React.PropTypes.func,
+        onWidgetLoad: PropTypes.func,
 
         /* the shape of the tile, used */
-        tileShape: React.PropTypes.string,
-=======
-        onWidgetLoad: PropTypes.func,
->>>>>>> 76ce4071
+        tileShape: PropTypes.string,
     },
 
     getInitialState: function() {
