/*
Copyright 2019 New Vector Ltd
Copyright 2020 The Matrix.org Foundation C.I.C.

Licensed under the Apache License, Version 2.0 (the "License");
you may not use this file except in compliance with the License.
You may obtain a copy of the License at

    http://www.apache.org/licenses/LICENSE-2.0

Unless required by applicable law or agreed to in writing, software
distributed under the License is distributed on an "AS IS" BASIS,
WITHOUT WARRANTIES OR CONDITIONS OF ANY KIND, either express or implied.
See the License for the specific language governing permissions and
limitations under the License.
*/

import React from 'react';
import PropTypes from 'prop-types';
import {_t} from "../../../../../languageHandler";
import SdkConfig from "../../../../../SdkConfig";
import {MatrixClientPeg} from "../../../../../MatrixClientPeg";
import * as FormattingUtils from "../../../../../utils/FormattingUtils";
import AccessibleButton from "../../../elements/AccessibleButton";
import Analytics from "../../../../../Analytics";
import Modal from "../../../../../Modal";
import * as sdk from "../../../../..";
import {sleep} from "../../../../../utils/promise";
import dis from "../../../../../dispatcher/dispatcher";
import {privateShouldBeEncrypted} from "../../../../../createRoom";
import {SettingLevel} from "../../../../../settings/SettingLevel";
import SecureBackupPanel from "../../SecureBackupPanel";
import SettingsStore from "../../../../../settings/SettingsStore";
import {UIFeature} from "../../../../../settings/UIFeature";

export class IgnoredUser extends React.Component {
    static propTypes = {
        userId: PropTypes.string.isRequired,
        onUnignored: PropTypes.func.isRequired,
        inProgress: PropTypes.bool.isRequired,
    };

    _onUnignoreClicked = (e) => {
        this.props.onUnignored(this.props.userId);
    };

    render() {
        const id = `mx_SecurityUserSettingsTab_ignoredUser_${this.props.userId}`;
        return (
            <div className='mx_SecurityUserSettingsTab_ignoredUser'>
                <AccessibleButton onClick={this._onUnignoreClicked} kind='primary_sm' aria-describedby={id} disabled={this.props.inProgress}>
                    { _t('Unignore') }
                </AccessibleButton>
                <span id={id}>{ this.props.userId }</span>
            </div>
        );
    }
}

export default class SecurityUserSettingsTab extends React.Component {
    static propTypes = {
        closeSettingsFn: PropTypes.func.isRequired,
    };

    constructor() {
        super();

        // Get number of rooms we're invited to
        const invitedRooms = this._getInvitedRooms();

        this.state = {
            ignoredUserIds: MatrixClientPeg.get().getIgnoredUsers(),
            waitingUnignored: [],
            managingInvites: false,
            invitedRoomAmt: invitedRooms.length,
        };

        this._onAction = this._onAction.bind(this);
    }


    _onAction({action}) {
        if (action === "ignore_state_changed") {
            const ignoredUserIds = MatrixClientPeg.get().getIgnoredUsers();
            const newWaitingUnignored = this.state.waitingUnignored.filter(e=> ignoredUserIds.includes(e));
            this.setState({ignoredUserIds, waitingUnignored: newWaitingUnignored});
        }
    }

    componentDidMount() {
        this.dispatcherRef = dis.register(this._onAction);
    }

    componentWillUnmount() {
        dis.unregister(this.dispatcherRef);
    }

    _updateBlacklistDevicesFlag = (checked) => {
        MatrixClientPeg.get().setGlobalBlacklistUnverifiedDevices(checked);
    };

    _updateAnalytics = (checked) => {
        checked ? Analytics.enable() : Analytics.disable();
    };

    _onExportE2eKeysClicked = () => {
        Modal.createTrackedDialogAsync('Export E2E Keys', '',
            import('../../../../../async-components/views/dialogs/security/ExportE2eKeysDialog'),
            {matrixClient: MatrixClientPeg.get()},
        );
    };

    _onImportE2eKeysClicked = () => {
        Modal.createTrackedDialogAsync('Import E2E Keys', '',
            import('../../../../../async-components/views/dialogs/security/ImportE2eKeysDialog'),
            {matrixClient: MatrixClientPeg.get()},
        );
    };

    _onGoToUserProfileClick = () => {
        dis.dispatch({
            action: 'view_user_info',
            userId: MatrixClientPeg.get().getUserId(),
        });
        this.props.closeSettingsFn();
    }

    _onUserUnignored = async (userId) => {
        const {ignoredUserIds, waitingUnignored} = this.state;
        const currentlyIgnoredUserIds = ignoredUserIds.filter(e => !waitingUnignored.includes(e));

        const index = currentlyIgnoredUserIds.indexOf(userId);
        if (index !== -1) {
            currentlyIgnoredUserIds.splice(index, 1);
            this.setState(({waitingUnignored}) => ({waitingUnignored: [...waitingUnignored, userId]}));
            MatrixClientPeg.get().setIgnoredUsers(currentlyIgnoredUserIds);
        }
    };

    _getInvitedRooms = () => {
        return MatrixClientPeg.get().getRooms().filter((r) => {
            return r.hasMembershipState(MatrixClientPeg.get().getUserId(), "invite");
        });
    };

    _manageInvites = async (accept) => {
        this.setState({
            managingInvites: true,
        });

        // Compile array of invitation room ids
        const invitedRoomIds = this._getInvitedRooms().map((room) => {
            return room.roomId;
        });

        // Execute all acceptances/rejections sequentially
        const self = this;
        const cli = MatrixClientPeg.get();
        const action = accept ? cli.joinRoom.bind(cli) : cli.leave.bind(cli);
        for (let i = 0; i < invitedRoomIds.length; i++) {
            const roomId = invitedRoomIds[i];

            // Accept/reject invite
            await action(roomId).then(() => {
                // No error, update invited rooms button
                this.setState({invitedRoomAmt: self.state.invitedRoomAmt - 1});
            }, async (e) => {
                // Action failure
                if (e.errcode === "M_LIMIT_EXCEEDED") {
                    // Add a delay between each invite change in order to avoid rate
                    // limiting by the server.
                    await sleep(e.retry_after_ms || 2500);

                    // Redo last action
                    i--;
                } else {
                    // Print out error with joining/leaving room
                    console.warn(e);
                }
            });
        }

        this.setState({
            managingInvites: false,
        });
    };

    _onAcceptAllInvitesClicked = (ev) => {
        this._manageInvites(true);
    };

    _onRejectAllInvitesClicked = (ev) => {
        this._manageInvites(false);
    };

    _renderCurrentDeviceInfo() {
        const SettingsFlag = sdk.getComponent('views.elements.SettingsFlag');

        const client = MatrixClientPeg.get();
        const deviceId = client.deviceId;
        let identityKey = client.getDeviceEd25519Key();
        if (!identityKey) {
            identityKey = _t("<not supported>");
        } else {
            identityKey = FormattingUtils.formatCryptoKey(identityKey);
        }

        let importExportButtons = null;
        if (client.isCryptoEnabled()) {
            importExportButtons = (
                <div className='mx_SecurityUserSettingsTab_importExportButtons'>
                    <AccessibleButton kind='primary' onClick={this._onExportE2eKeysClicked}>
                        {_t("Export E2E room keys")}
                    </AccessibleButton>
                    <AccessibleButton kind='primary' onClick={this._onImportE2eKeysClicked}>
                        {_t("Import E2E room keys")}
                    </AccessibleButton>
                </div>
            );
        }

        return (
            <div className='mx_SettingsTab_section'>
                <span className='mx_SettingsTab_subheading'>{_t("Cryptography")}</span>
                <ul className='mx_SettingsTab_subsectionText mx_SecurityUserSettingsTab_deviceInfo'>
                    <li>
                        <label>{_t("Session ID:")}</label>
                        <span><code>{deviceId}</code></span>
                    </li>
                    <li>
                        <label>{_t("Session key:")}</label>
                        <span><code><b>{identityKey}</b></code></span>
                    </li>
                </ul>
                {importExportButtons}
                <SettingsFlag name='blacklistUnverifiedDevices' level={SettingLevel.DEVICE}
                              onChange={this._updateBlacklistDevicesFlag} />
            </div>
        );
    }

    _renderIgnoredUsers() {
        const {waitingUnignored, ignoredUserIds} = this.state;

        if (!ignoredUserIds || ignoredUserIds.length === 0) return null;

        const userIds = ignoredUserIds
            .map((u) => <IgnoredUser
             userId={u}
             onUnignored={this._onUserUnignored}
             key={u}
             inProgress={waitingUnignored.includes(u)}
             />);

        return (
            <div className='mx_SettingsTab_section'>
                <span className='mx_SettingsTab_subheading'>{_t('Ignored users')}</span>
                <div className='mx_SettingsTab_subsectionText'>
                    {userIds}
                </div>
            </div>
        );
    }

    _renderManageInvites() {
        if (this.state.invitedRoomAmt === 0) {
            return null;
        }

        const invitedRooms = this._getInvitedRooms();
        const InlineSpinner = sdk.getComponent('elements.InlineSpinner');
        const onClickAccept = this._onAcceptAllInvitesClicked.bind(this, invitedRooms);
        const onClickReject = this._onRejectAllInvitesClicked.bind(this, invitedRooms);
        return (
            <div className='mx_SettingsTab_section mx_SecurityUserSettingsTab_bulkOptions'>
                <span className='mx_SettingsTab_subheading'>{_t('Bulk options')}</span>
                <AccessibleButton onClick={onClickAccept} kind='primary' disabled={this.state.managingInvites}>
                    {_t("Accept all %(invitedRooms)s invites", {invitedRooms: this.state.invitedRoomAmt})}
                </AccessibleButton>
                <AccessibleButton onClick={onClickReject} kind='danger' disabled={this.state.managingInvites}>
                    {_t("Reject all %(invitedRooms)s invites", {invitedRooms: this.state.invitedRoomAmt})}
                </AccessibleButton>
                {this.state.managingInvites ? <InlineSpinner /> : <div />}
            </div>
        );
    }

    render() {
        const brand = SdkConfig.get().brand;
        const DevicesPanel = sdk.getComponent('views.settings.DevicesPanel');
        const SettingsFlag = sdk.getComponent('views.elements.SettingsFlag');
        const EventIndexPanel = sdk.getComponent('views.settings.EventIndexPanel');

        const secureBackup = (
            <div className='mx_SettingsTab_section'>
                <span className="mx_SettingsTab_subheading">{_t("Secure Backup")}</span>
                <div className='mx_SettingsTab_subsectionText'>
                    <SecureBackupPanel />
                </div>
            </div>
        );

        const eventIndex = (
            <div className="mx_SettingsTab_section">
                <span className="mx_SettingsTab_subheading">{_t("Message search")}</span>
                <EventIndexPanel />
            </div>
        );

        // XXX: There's no such panel in the current cross-signing designs, but
        // it's useful to have for testing the feature. If there's no interest
        // in having advanced details here once all flows are implemented, we
        // can remove this.
        const CrossSigningPanel = sdk.getComponent('views.settings.CrossSigningPanel');
        const crossSigning = (
            <div className='mx_SettingsTab_section'>
                <span className="mx_SettingsTab_subheading">{_t("Cross-signing")}</span>
                <div className='mx_SettingsTab_subsectionText'>
                    <CrossSigningPanel />
                </div>
            </div>
        );

        let warning;
        if (!privateShouldBeEncrypted()) {
            warning = <div className="mx_SecurityUserSettingsTab_warning">
                { _t("Your server admin has disabled end-to-end encryption by default " +
                    "in private rooms & Direct Messages.") }
            </div>;
        }

<<<<<<< HEAD
        const E2eAdvancedPanel = sdk.getComponent('views.settings.E2eAdvancedPanel');
        let advancedSection;
        if (SettingsStore.getValue(UIFeature.AdvancedSettings)) {
            advancedSection = <>
                <div className="mx_SettingsTab_heading">{_t("Advanced")}</div>
                <div className="mx_SettingsTab_section">
                    {this._renderIgnoredUsers()}
                    {this._renderManageInvites()}
                    <E2eAdvancedPanel />
                </div>
            </>;
=======
        let privacySection;
        if (Analytics.canEnable()) {
            privacySection = <React.Fragment>
                <div className="mx_SettingsTab_heading">{_t("Privacy")}</div>
                <div className="mx_SettingsTab_section">
                    <span className="mx_SettingsTab_subheading">{_t("Analytics")}</span>
                    <div className="mx_SettingsTab_subsectionText">
                        {_t(
                            "%(brand)s collects anonymous analytics to allow us to improve the application.",
                            { brand },
                        )}
                        &nbsp;
                        {_t("Privacy is important to us, so we don't collect any personal or " +
                            "identifiable data for our analytics.")}
                        <AccessibleButton className="mx_SettingsTab_linkBtn" onClick={Analytics.showDetailsModal}>
                            {_t("Learn more about how we use analytics.")}
                        </AccessibleButton>
                    </div>
                    <SettingsFlag name="analyticsOptIn" level={SettingLevel.DEVICE} onChange={this._updateAnalytics} />
                </div>
            </React.Fragment>;
>>>>>>> ec4bf0c0
        }

        return (
            <div className="mx_SettingsTab mx_SecurityUserSettingsTab">
                {warning}
                <div className="mx_SettingsTab_heading">{_t("Where you’re logged in")}</div>
                <div className="mx_SettingsTab_section">
                    <span>
                        {_t(
                            "Manage the names of and sign out of your sessions below or " +
                            "<a>verify them in your User Profile</a>.", {},
                            {
                                a: sub => <AccessibleButton kind="link" onClick={this._onGoToUserProfileClick}>
                                    {sub}
                                </AccessibleButton>,
                            },
                        )}
                    </span>
                    <div className='mx_SettingsTab_subsectionText'>
                        {_t("A session's public name is visible to people you communicate with")}
                        <DevicesPanel />
                    </div>
                </div>
                <div className="mx_SettingsTab_heading">{_t("Encryption")}</div>
                <div className="mx_SettingsTab_section">
                    {secureBackup}
                    {eventIndex}
                    {crossSigning}
                    {this._renderCurrentDeviceInfo()}
                </div>
<<<<<<< HEAD
                <div className="mx_SettingsTab_heading">{_t("Privacy")}</div>
                <div className="mx_SettingsTab_section">
                    <span className="mx_SettingsTab_subheading">{_t("Analytics")}</span>
                    <div className='mx_SettingsTab_subsectionText'>
                        {_t(
                            "%(brand)s collects anonymous analytics to allow us to improve the application.",
                            { brand },
                        )}
                        &nbsp;
                        {_t("Privacy is important to us, so we don't collect any personal or " +
                            "identifiable data for our analytics.")}
                        <AccessibleButton className="mx_SettingsTab_linkBtn" onClick={Analytics.showDetailsModal}>
                            {_t("Learn more about how we use analytics.")}
                        </AccessibleButton>
                    </div>
                    <SettingsFlag name='analyticsOptIn' level={SettingLevel.DEVICE}
                                  onChange={this._updateAnalytics} />
                </div>
                { advancedSection }
=======
                { privacySection }
                <div className="mx_SettingsTab_heading">{_t("Advanced")}</div>
                <div className="mx_SettingsTab_section">
                    {this._renderIgnoredUsers()}
                    {this._renderManageInvites()}
                    <E2eAdvancedPanel />
                </div>
>>>>>>> ec4bf0c0
            </div>
        );
    }
}<|MERGE_RESOLUTION|>--- conflicted
+++ resolved
@@ -329,19 +329,6 @@
             </div>;
         }
 
-<<<<<<< HEAD
-        const E2eAdvancedPanel = sdk.getComponent('views.settings.E2eAdvancedPanel');
-        let advancedSection;
-        if (SettingsStore.getValue(UIFeature.AdvancedSettings)) {
-            advancedSection = <>
-                <div className="mx_SettingsTab_heading">{_t("Advanced")}</div>
-                <div className="mx_SettingsTab_section">
-                    {this._renderIgnoredUsers()}
-                    {this._renderManageInvites()}
-                    <E2eAdvancedPanel />
-                </div>
-            </>;
-=======
         let privacySection;
         if (Analytics.canEnable()) {
             privacySection = <React.Fragment>
@@ -363,7 +350,19 @@
                     <SettingsFlag name="analyticsOptIn" level={SettingLevel.DEVICE} onChange={this._updateAnalytics} />
                 </div>
             </React.Fragment>;
->>>>>>> ec4bf0c0
+        }
+
+        const E2eAdvancedPanel = sdk.getComponent('views.settings.E2eAdvancedPanel');
+        let advancedSection;
+        if (SettingsStore.getValue(UIFeature.AdvancedSettings)) {
+            advancedSection = <>
+                <div className="mx_SettingsTab_heading">{_t("Advanced")}</div>
+                <div className="mx_SettingsTab_section">
+                    {this._renderIgnoredUsers()}
+                    {this._renderManageInvites()}
+                    <E2eAdvancedPanel />
+                </div>
+            </>;
         }
 
         return (
@@ -394,35 +393,8 @@
                     {crossSigning}
                     {this._renderCurrentDeviceInfo()}
                 </div>
-<<<<<<< HEAD
-                <div className="mx_SettingsTab_heading">{_t("Privacy")}</div>
-                <div className="mx_SettingsTab_section">
-                    <span className="mx_SettingsTab_subheading">{_t("Analytics")}</span>
-                    <div className='mx_SettingsTab_subsectionText'>
-                        {_t(
-                            "%(brand)s collects anonymous analytics to allow us to improve the application.",
-                            { brand },
-                        )}
-                        &nbsp;
-                        {_t("Privacy is important to us, so we don't collect any personal or " +
-                            "identifiable data for our analytics.")}
-                        <AccessibleButton className="mx_SettingsTab_linkBtn" onClick={Analytics.showDetailsModal}>
-                            {_t("Learn more about how we use analytics.")}
-                        </AccessibleButton>
-                    </div>
-                    <SettingsFlag name='analyticsOptIn' level={SettingLevel.DEVICE}
-                                  onChange={this._updateAnalytics} />
-                </div>
+                { privacySection }
                 { advancedSection }
-=======
-                { privacySection }
-                <div className="mx_SettingsTab_heading">{_t("Advanced")}</div>
-                <div className="mx_SettingsTab_section">
-                    {this._renderIgnoredUsers()}
-                    {this._renderManageInvites()}
-                    <E2eAdvancedPanel />
-                </div>
->>>>>>> ec4bf0c0
             </div>
         );
     }
