--- conflicted
+++ resolved
@@ -29,12 +29,7 @@
 import AccessibleButton from '../elements/AccessibleButton';
 import AvatarSetting from './AvatarSetting';
 
-<<<<<<< HEAD
-import { logger } from "matrix-js-sdk/src/logger";
 import ExternalLink from '../elements/ExternalLink';
-
-=======
->>>>>>> 42003ac2
 interface IState {
     userId?: string;
     originalDisplayName?: string;
