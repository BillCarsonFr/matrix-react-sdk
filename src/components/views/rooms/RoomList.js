/*
Copyright 2015, 2016 OpenMarket Ltd
Copyright 2017 Vector Creations Ltd

Licensed under the Apache License, Version 2.0 (the "License");
you may not use this file except in compliance with the License.
You may obtain a copy of the License at

    http://www.apache.org/licenses/LICENSE-2.0

Unless required by applicable law or agreed to in writing, software
distributed under the License is distributed on an "AS IS" BASIS,
WITHOUT WARRANTIES OR CONDITIONS OF ANY KIND, either express or implied.
See the License for the specific language governing permissions and
limitations under the License.
*/

'use strict';
const React = require("react");
const ReactDOM = require("react-dom");
import { _t } from '../../../languageHandler';
const GeminiScrollbar = require('react-gemini-scrollbar');
const MatrixClientPeg = require("../../../MatrixClientPeg");
const CallHandler = require('../../../CallHandler');
const dis = require("../../../dispatcher");
const sdk = require('../../../index');
const rate_limited_func = require('../../../ratelimitedfunc');
const Rooms = require('../../../Rooms');
import DMRoomMap from '../../../utils/DMRoomMap';
const Receipt = require('../../../utils/Receipt');
import FilterStore from '../../../stores/FilterStore';
import GroupStoreCache from '../../../stores/GroupStoreCache';

const HIDE_CONFERENCE_CHANS = true;

function phraseForSection(section) {
    switch (section) {
        case 'm.favourite':
            return _t('Drop here to favourite');
        case 'im.vector.fake.direct':
            return _t('Drop here to tag direct chat');
        case 'im.vector.fake.recent':
            return _t('Drop here to restore');
        case 'm.lowpriority':
            return _t('Drop here to demote');
        default:
            return _t('Drop here to tag %(section)s', {section: section});
    }
}

module.exports = React.createClass({
    displayName: 'RoomList',

    propTypes: {
        ConferenceHandler: React.PropTypes.any,
        collapsed: React.PropTypes.bool.isRequired,
        searchFilter: React.PropTypes.string,
    },

    getInitialState: function() {
        return {
            isLoadingLeftRooms: false,
            totalRoomCount: null,
            lists: {},
            incomingCall: null,
            selectedTags: [],
        };
    },

    componentWillMount: function() {
        this.mounted = false;

        const cli = MatrixClientPeg.get();

        cli.on("Room", this.onRoom);
        cli.on("deleteRoom", this.onDeleteRoom);
        cli.on("Room.timeline", this.onRoomTimeline);
        cli.on("Room.name", this.onRoomName);
        cli.on("Room.tags", this.onRoomTags);
        cli.on("Room.receipt", this.onRoomReceipt);
        cli.on("RoomState.events", this.onRoomStateEvents);
        cli.on("RoomMember.name", this.onRoomMemberName);
        cli.on("Event.decrypted", this.onEventDecrypted);
        cli.on("accountData", this.onAccountData);
        cli.on("Group.myMembership", this._onGroupMyMembership);

        const dmRoomMap = DMRoomMap.shared();
        this._groupStores = {};
<<<<<<< HEAD
        this._groupStoreTokens = [];
        // A map between tags which are group IDs and the room IDs of rooms that should be kept
        // in the room list when filtering by that tag.
        this._selectedTagsRoomIdsForGroup = {
            // $groupId: [$roomId1, $roomId2, ...],
        };
        // All rooms that should be kept in the room list when filtering
        this._selectedTagsRoomIds = [];
=======
        // A map between tags which are group IDs and the room IDs of rooms that should be kept
        // in the room list when filtering by that tag.
        this._visibleRoomsForGroup = {
            // $groupId: [$roomId1, $roomId2, ...],
        };
        // All rooms that should be kept in the room list when filtering
        this._visibleRooms = [];
>>>>>>> b5f6d97f
        // When the selected tags are changed, initialise a group store if necessary
        this._filterStoreToken = FilterStore.addListener(() => {
            FilterStore.getSelectedTags().forEach((tag) => {
                if (tag[0] !== '+' || this._groupStores[tag]) {
                    return;
                }
                this._groupStores[tag] = GroupStoreCache.getGroupStore(tag);
<<<<<<< HEAD
                this._groupStoreTokens.push(
                    this._groupStores[tag].registerListener(() => {
                        // This group's rooms or members may have updated, update rooms for its tag
                        this.updateSelectedTagsRooms(dmRoomMap, [tag]);
                    }),
                );
            });
            // Filters themselves have changed, refresh the selected tags
            this.updateSelectedTagsRooms(dmRoomMap, FilterStore.getSelectedTags());
=======
                this._groupStores[tag].registerListener(() => {
                    // This group's rooms or members may have updated, update rooms for its tag
                    this.updateVisibleRoomsForTag(dmRoomMap, tag);
                    this.updateVisibleRooms();
                });
            });
            // Filters themselves have changed, refresh the selected tags
            this.updateVisibleRooms();
>>>>>>> b5f6d97f
        });

        this.refreshRoomList();

        // order of the sublists
        //this.listOrder = [];

        // loop count to stop a stack overflow if the user keeps waggling the
        // mouse for >30s in a row, or if running under mocha
        this._delayedRefreshRoomListLoopCount = 0;
    },

    componentDidMount: function() {
        this.dispatcherRef = dis.register(this.onAction);
        // Initialise the stickyHeaders when the component is created
        this._updateStickyHeaders(true);

        this.mounted = true;
    },

    componentDidUpdate: function() {
        // Reinitialise the stickyHeaders when the component is updated
        this._updateStickyHeaders(true);
        this._repositionIncomingCallBox(undefined, false);
    },

    onAction: function(payload) {
        switch (payload.action) {
            case 'view_tooltip':
                this.tooltip = payload.tooltip;
                break;
            case 'call_state':
                var call = CallHandler.getCall(payload.room_id);
                if (call && call.call_state === 'ringing') {
                    this.setState({
                        incomingCall: call,
                    });
                    this._repositionIncomingCallBox(undefined, true);
                } else {
                    this.setState({
                        incomingCall: null,
                    });
                }
                break;
            case 'on_room_read':
                // Force an update because the notif count state is too deep to cause
                // an update. This forces the local echo of reading notifs to be
                // reflected by the RoomTiles.
                this.forceUpdate();
                break;
        }
    },

    componentWillUnmount: function() {
        this.mounted = false;

        dis.unregister(this.dispatcherRef);
        if (MatrixClientPeg.get()) {
            MatrixClientPeg.get().removeListener("Room", this.onRoom);
            MatrixClientPeg.get().removeListener("deleteRoom", this.onDeleteRoom);
            MatrixClientPeg.get().removeListener("Room.timeline", this.onRoomTimeline);
            MatrixClientPeg.get().removeListener("Room.name", this.onRoomName);
            MatrixClientPeg.get().removeListener("Room.tags", this.onRoomTags);
            MatrixClientPeg.get().removeListener("Room.receipt", this.onRoomReceipt);
            MatrixClientPeg.get().removeListener("RoomState.events", this.onRoomStateEvents);
            MatrixClientPeg.get().removeListener("RoomMember.name", this.onRoomMemberName);
            MatrixClientPeg.get().removeListener("Event.decrypted", this.onEventDecrypted);
            MatrixClientPeg.get().removeListener("accountData", this.onAccountData);
            MatrixClientPeg.get().removeListener("Group.myMembership", this._onGroupMyMembership);
        }

        if (this._filterStoreToken) {
            this._filterStoreToken.remove();
        }

        if (this._groupStoreTokens.length > 0) {
            // NB: GroupStore is not a Flux.Store
            this._groupStoreTokens.forEach((token) => token.unregister());
        }

        // cancel any pending calls to the rate_limited_funcs
        this._delayedRefreshRoomList.cancelPendingCall();
    },

    onRoom: function(room) {
        this._delayedRefreshRoomList();
    },

    onDeleteRoom: function(roomId) {
        this._delayedRefreshRoomList();
    },

    onArchivedHeaderClick: function(isHidden, scrollToPosition) {
        if (!isHidden) {
            const self = this;
            this.setState({ isLoadingLeftRooms: true });

            // Try scrolling to position
            this._updateStickyHeaders(true, scrollToPosition);

            // we don't care about the response since it comes down via "Room"
            // events.
            MatrixClientPeg.get().syncLeftRooms().catch(function(err) {
                console.error("Failed to sync left rooms: %s", err);
                console.error(err);
            }).finally(function() {
                self.setState({ isLoadingLeftRooms: false });
            });
        }
    },

    onSubListHeaderClick: function(isHidden, scrollToPosition) {
        // The scroll area has expanded or contracted, so re-calculate sticky headers positions
        this._updateStickyHeaders(true, scrollToPosition);
    },

    onRoomTimeline: function(ev, room, toStartOfTimeline, removed, data) {
        if (toStartOfTimeline) return;
        if (!room) return;
        if (data.timeline.getTimelineSet() !== room.getUnfilteredTimelineSet()) return;
        this._delayedRefreshRoomList();
    },

    onRoomReceipt: function(receiptEvent, room) {
        // because if we read a notification, it will affect notification count
        // only bother updating if there's a receipt from us
        if (Receipt.findReadReceiptFromUserId(receiptEvent, MatrixClientPeg.get().credentials.userId)) {
            this._delayedRefreshRoomList();
        }
    },

    onRoomName: function(room) {
        this._delayedRefreshRoomList();
    },

    onRoomTags: function(event, room) {
        this._delayedRefreshRoomList();
    },

    onRoomStateEvents: function(ev, state) {
        this._delayedRefreshRoomList();
    },

    onRoomMemberName: function(ev, member) {
        this._delayedRefreshRoomList();
    },

    onEventDecrypted: function(ev) {
        // An event being decrypted may mean we need to re-order the room list
        this._delayedRefreshRoomList();
    },

    onAccountData: function(ev) {
        if (ev.getType() == 'm.direct') {
            this._delayedRefreshRoomList();
        }
    },

    _onGroupMyMembership: function(group) {
        this.forceUpdate();
    },

    _delayedRefreshRoomList: new rate_limited_func(function() {
        this.refreshRoomList();
    }, 500),

<<<<<<< HEAD
    // Update which rooms and users should appear in RoomList as dictated by selected tags
    updateSelectedTagsRooms: function(dmRoomMap, updatedTags) {
        if (!this.mounted) return;
        updatedTags.forEach((tag) => {
            // For now, only handle group tags
            const store = this._groupStores[tag];
            if (!store) return;

            this._selectedTagsRoomIdsForGroup[tag] = [];
            store.getGroupRooms().forEach((room) => this._selectedTagsRoomIdsForGroup[tag].push(room.roomId));
            store.getGroupMembers().forEach((member) => {
                if (member.userId === MatrixClientPeg.get().credentials.userId) return;
                dmRoomMap.getDMRoomsForUserId(member.userId).forEach(
                    (roomId) => this._selectedTagsRoomIdsForGroup[tag].push(roomId),
                );
            });
            // TODO: Check if room has been tagged to the group by the user
        });

        this._selectedTagsRoomIds = [];
        FilterStore.getSelectedTags().forEach((tag) => {
            (this._selectedTagsRoomIdsForGroup[tag] || []).forEach(
                (roomId) => this._selectedTagsRoomIds.push(roomId),
=======
    // Update which rooms and users should appear in RoomList for a given group tag
    updateVisibleRoomsForTag: function(dmRoomMap, tag) {
        if (!this.mounted) return;
        // For now, only handle group tags
        const store = this._groupStores[tag];
        if (!store) return;

        this._visibleRoomsForGroup[tag] = [];
        store.getGroupRooms().forEach((room) => this._visibleRoomsForGroup[tag].push(room.roomId));
        store.getGroupMembers().forEach((member) => {
            if (member.userId === MatrixClientPeg.get().credentials.userId) return;
            dmRoomMap.getDMRoomsForUserId(member.userId).forEach(
                (roomId) => this._visibleRoomsForGroup[tag].push(roomId),
            );
        });
        // TODO: Check if room has been tagged to the group by the user
    },

    // Update which rooms and users should appear according to which tags are selected
    updateVisibleRooms: function() {
        this._visibleRooms = [];
        FilterStore.getSelectedTags().forEach((tag) => {
            (this._visibleRoomsForGroup[tag] || []).forEach(
                (roomId) => this._visibleRooms.push(roomId),
>>>>>>> b5f6d97f
            );
        });

        this.setState({
            selectedTags: FilterStore.getSelectedTags(),
        }, () => {
            this.refreshRoomList();
        });
    },

    isRoomInSelectedTags: function(room) {
        // No selected tags = every room is visible in the list
<<<<<<< HEAD
        return this.state.selectedTags.length === 0 || this._selectedTagsRoomIds.includes(room.roomId);
=======
        return this.state.selectedTags.length === 0 || this._visibleRooms.includes(room.roomId);
>>>>>>> b5f6d97f
    },

    refreshRoomList: function() {
        // TODO: ideally we'd calculate this once at start, and then maintain
        // any changes to it incrementally, updating the appropriate sublists
        // as needed.
        // Alternatively we'd do something magical with Immutable.js or similar.
        const lists = this.getRoomLists();
        let totalRooms = 0;
        for (const l of Object.values(lists)) {
            totalRooms += l.length;
        }
        this.setState({
            lists: this.getRoomLists(),
            totalRoomCount: totalRooms,
        });

        // this._lastRefreshRoomListTs = Date.now();
    },

    getRoomLists: function() {
        const lists = {};
        lists["im.vector.fake.invite"] = [];
        lists["m.favourite"] = [];
        lists["im.vector.fake.recent"] = [];
        lists["im.vector.fake.direct"] = [];
        lists["m.lowpriority"] = [];
        lists["im.vector.fake.archived"] = [];

        const dmRoomMap = DMRoomMap.shared();
        MatrixClientPeg.get().getRooms().forEach((room) => {
            const me = room.getMember(MatrixClientPeg.get().credentials.userId);
            if (!me) return;

            // console.log("room = " + room.name + ", me.membership = " + me.membership +
            //             ", sender = " + me.events.member.getSender() +
            //             ", target = " + me.events.member.getStateKey() +
            //             ", prevMembership = " + me.events.member.getPrevContent().membership);

            if (me.membership == "invite") {
                lists["im.vector.fake.invite"].push(room);
            } else if (HIDE_CONFERENCE_CHANS && Rooms.isConfCallRoom(room, me, this.props.ConferenceHandler)) {
                // skip past this room & don't put it in any lists
            } else if (me.membership == "join" || me.membership === "ban" ||
                     (me.membership === "leave" && me.events.member.getSender() !== me.events.member.getStateKey())) {
                // Used to split rooms via tags
                const tagNames = Object.keys(room.tags);

                // Apply TagPanel filtering, derived from FilterStore
                if (!this.isRoomInSelectedTags(room)) {
                    return;
                }

                if (tagNames.length) {
                    for (let i = 0; i < tagNames.length; i++) {
                        const tagName = tagNames[i];
                        lists[tagName] = lists[tagName] || [];
                        lists[tagName].push(room);
                    }
                } else if (dmRoomMap.getUserIdForRoomId(room.roomId)) {
                    // "Direct Message" rooms (that we're still in and that aren't otherwise tagged)
                    lists["im.vector.fake.direct"].push(room);
                } else {
                    lists["im.vector.fake.recent"].push(room);
                }
            } else if (me.membership === "leave") {
                lists["im.vector.fake.archived"].push(room);
            } else {
                console.error("unrecognised membership: " + me.membership + " - this should never happen");
            }
        });

        // we actually apply the sorting to this when receiving the prop in RoomSubLists.

        // we'll need this when we get to iterating through lists programatically - e.g. ctrl-shift-up/down
/*
        this.listOrder = [
            "im.vector.fake.invite",
            "m.favourite",
            "im.vector.fake.recent",
            "im.vector.fake.direct",
            Object.keys(otherTagNames).filter(tagName=>{
                return (!tagName.match(/^m\.(favourite|lowpriority)$/));
            }).sort(),
            "m.lowpriority",
            "im.vector.fake.archived"
        ];
*/

        return lists;
    },

    _getScrollNode: function() {
        if (!this.mounted) return null;
        const panel = ReactDOM.findDOMNode(this);
        if (!panel) return null;

        if (panel.classList.contains('gm-prevented')) {
            return panel;
        } else {
            return panel.children[2]; // XXX: Fragile!
        }
    },

    _whenScrolling: function(e) {
        this._hideTooltip(e);
        this._repositionIncomingCallBox(e, false);
        this._updateStickyHeaders(false);
    },

    _hideTooltip: function(e) {
        // Hide tooltip when scrolling, as we'll no longer be over the one we were on
        if (this.tooltip && this.tooltip.style.display !== "none") {
            this.tooltip.style.display = "none";
        }
    },

    _repositionIncomingCallBox: function(e, firstTime) {
        const incomingCallBox = document.getElementById("incomingCallBox");
        if (incomingCallBox && incomingCallBox.parentElement) {
            const scrollArea = this._getScrollNode();
            if (!scrollArea) return;
            // Use the offset of the top of the scroll area from the window
            // as this is used to calculate the CSS fixed top position for the stickies
            const scrollAreaOffset = scrollArea.getBoundingClientRect().top + window.pageYOffset;
            // Use the offset of the top of the component from the window
            // as this is used to calculate the CSS fixed top position for the stickies
            const scrollAreaHeight = ReactDOM.findDOMNode(this).getBoundingClientRect().height;

            let top = (incomingCallBox.parentElement.getBoundingClientRect().top + window.pageYOffset);
            // Make sure we don't go too far up, if the headers aren't sticky
            top = (top < scrollAreaOffset) ? scrollAreaOffset : top;
            // make sure we don't go too far down, if the headers aren't sticky
            const bottomMargin = scrollAreaOffset + (scrollAreaHeight - 45);
            top = (top > bottomMargin) ? bottomMargin : top;

            incomingCallBox.style.top = top + "px";
            incomingCallBox.style.left = scrollArea.offsetLeft + scrollArea.offsetWidth + 12 + "px";
        }
    },

    // Doing the sticky headers as raw DOM, for speed, as it gets very stuttery if done
    // properly through React
    _initAndPositionStickyHeaders: function(initialise, scrollToPosition) {
        const scrollArea = this._getScrollNode();
        if (!scrollArea) return;
        // Use the offset of the top of the scroll area from the window
        // as this is used to calculate the CSS fixed top position for the stickies
        const scrollAreaOffset = scrollArea.getBoundingClientRect().top + window.pageYOffset;
        // Use the offset of the top of the componet from the window
        // as this is used to calculate the CSS fixed top position for the stickies
        const scrollAreaHeight = ReactDOM.findDOMNode(this).getBoundingClientRect().height;

        if (initialise) {
            // Get a collection of sticky header containers references
            this.stickies = document.getElementsByClassName("mx_RoomSubList_labelContainer");

            if (!this.stickies.length) return;

            // Make sure there is sufficient space to do sticky headers: 120px plus all the sticky headers
            this.scrollAreaSufficient = (120 + (this.stickies[0].getBoundingClientRect().height * this.stickies.length)) < scrollAreaHeight;

            // Initialise the sticky headers
            if (typeof this.stickies === "object" && this.stickies.length > 0) {
                // Initialise the sticky headers
                Array.prototype.forEach.call(this.stickies, function(sticky, i) {
                    // Save the positions of all the stickies within scroll area.
                    // These positions are relative to the LHS Panel top
                    sticky.dataset.originalPosition = sticky.offsetTop - scrollArea.offsetTop;

                    // Save and set the sticky heights
                    const originalHeight = sticky.getBoundingClientRect().height;
                    sticky.dataset.originalHeight = originalHeight;
                    sticky.style.height = originalHeight;

                    return sticky;
                });
            }
        }

        const self = this;
        let scrollStuckOffset = 0;
        // Scroll to the passed in position, i.e. a header was clicked and in a scroll to state
        // rather than a collapsable one (see RoomSubList.isCollapsableOnClick method for details)
        if (scrollToPosition !== undefined) {
            scrollArea.scrollTop = scrollToPosition;
        }
        // Stick headers to top and bottom, or free them
        Array.prototype.forEach.call(this.stickies, function(sticky, i, stickyWrappers) {
            const stickyPosition = sticky.dataset.originalPosition;
            const stickyHeight = sticky.dataset.originalHeight;
            const stickyHeader = sticky.childNodes[0];
            const topStuckHeight = stickyHeight * i;
            const bottomStuckHeight = stickyHeight * (stickyWrappers.length - i);

            if (self.scrollAreaSufficient && stickyPosition < (scrollArea.scrollTop + topStuckHeight)) {
                // Top stickies
                sticky.dataset.stuck = "top";
                stickyHeader.classList.add("mx_RoomSubList_fixed");
                stickyHeader.style.top = scrollAreaOffset + topStuckHeight + "px";
                // If stuck at top adjust the scroll back down to take account of all the stuck headers
                if (scrollToPosition !== undefined && stickyPosition === scrollToPosition) {
                    scrollStuckOffset = topStuckHeight;
                }
            } else if (self.scrollAreaSufficient && stickyPosition > ((scrollArea.scrollTop + scrollAreaHeight) - bottomStuckHeight)) {
                /// Bottom stickies
                sticky.dataset.stuck = "bottom";
                stickyHeader.classList.add("mx_RoomSubList_fixed");
                stickyHeader.style.top = (scrollAreaOffset + scrollAreaHeight) - bottomStuckHeight + "px";
            } else {
                // Not sticky
                sticky.dataset.stuck = "none";
                stickyHeader.classList.remove("mx_RoomSubList_fixed");
                stickyHeader.style.top = null;
            }
        });
        // Adjust the scroll to take account of top stuck headers
        if (scrollToPosition !== undefined) {
            scrollArea.scrollTop -= scrollStuckOffset;
        }
    },

    _updateStickyHeaders: function(initialise, scrollToPosition) {
        const self = this;

        if (initialise) {
            // Useing setTimeout to ensure that the code is run after the painting
            // of the newly rendered object as using requestAnimationFrame caused
            // artefacts to appear on screen briefly
            window.setTimeout(function() {
                self._initAndPositionStickyHeaders(initialise, scrollToPosition);
            });
        } else {
            this._initAndPositionStickyHeaders(initialise, scrollToPosition);
        }
    },

    onShowMoreRooms: function() {
        // kick gemini in the balls to get it to wake up
        // XXX: uuuuuuugh.
        this.refs.gemscroll.forceUpdate();
    },

    _getEmptyContent: function(section) {
        if (this.state.selectedTags.length > 0) {
            return null;
        }

        const RoomDropTarget = sdk.getComponent('rooms.RoomDropTarget');

        if (this.props.collapsed) {
            return <RoomDropTarget label="" />;
        }

        const StartChatButton = sdk.getComponent('elements.StartChatButton');
        const RoomDirectoryButton = sdk.getComponent('elements.RoomDirectoryButton');
        const CreateRoomButton = sdk.getComponent('elements.CreateRoomButton');

        switch (section) {
            case 'im.vector.fake.direct':
                return <div className="mx_RoomList_emptySubListTip">
                    { _t(
                        "Press <StartChatButton> to start a chat with someone",
                        {},
                        { 'StartChatButton': <StartChatButton size="16" callout={true} /> },
                    ) }
                </div>;
            case 'im.vector.fake.recent':
                return <div className="mx_RoomList_emptySubListTip">
                    { _t(
                        "You're not in any rooms yet! Press <CreateRoomButton> to make a room or"+
                        " <RoomDirectoryButton> to browse the directory",
                        {},
                        {
                            'CreateRoomButton': <CreateRoomButton size="16" callout={true} />,
                            'RoomDirectoryButton': <RoomDirectoryButton size="16" callout={true} />,
                        },
                    ) }
                </div>;
        }

        // We don't want to display drop targets if there are no room tiles to drag'n'drop
        if (this.state.totalRoomCount === 0) {
            return null;
        }

        const labelText = phraseForSection(section);

        return <RoomDropTarget label={labelText} />;
    },

    _getHeaderItems: function(section) {
        const StartChatButton = sdk.getComponent('elements.StartChatButton');
        const RoomDirectoryButton = sdk.getComponent('elements.RoomDirectoryButton');
        const CreateRoomButton = sdk.getComponent('elements.CreateRoomButton');
        switch (section) {
            case 'im.vector.fake.direct':
                return <span className="mx_RoomList_headerButtons">
                    <StartChatButton size="16" />
                </span>;
            case 'im.vector.fake.recent':
                return <span className="mx_RoomList_headerButtons">
                    <RoomDirectoryButton size="16" />
                    <CreateRoomButton size="16" />
                </span>;
        }
    },

    _makeGroupInviteTiles() {
        const ret = [];

        const GroupInviteTile = sdk.getComponent('groups.GroupInviteTile');
        for (const group of MatrixClientPeg.get().getGroups()) {
            if (group.myMembership !== 'invite') continue;

            ret.push(<GroupInviteTile key={group.groupId} group={group} />);
        }

        return ret;
    },

    render: function() {
        const RoomSubList = sdk.getComponent('structures.RoomSubList');

        const self = this;
        return (
            <GeminiScrollbar className="mx_RoomList_scrollbar"
                 autoshow={true} onScroll={self._whenScrolling} ref="gemscroll">
            <div className="mx_RoomList">
                <RoomSubList list={[]}
                             extraTiles={this._makeGroupInviteTiles()}
                             label={_t('Community Invites')}
                             editable={false}
                             order="recent"
                             isInvite={true}
                             collapsed={self.props.collapsed}
                             searchFilter={self.props.searchFilter}
                             onHeaderClick={self.onSubListHeaderClick}
                             onShowMoreRooms={self.onShowMoreRooms}
                />

                <RoomSubList list={self.state.lists['im.vector.fake.invite']}
                             label={_t('Invites')}
                             editable={false}
                             order="recent"
                             isInvite={true}
                             selectedRoom={self.props.selectedRoom}
                             incomingCall={self.state.incomingCall}
                             collapsed={self.props.collapsed}
                             searchFilter={self.props.searchFilter}
                             onHeaderClick={self.onSubListHeaderClick}
                             onShowMoreRooms={self.onShowMoreRooms}
                />

                <RoomSubList list={self.state.lists['m.favourite']}
                             label={_t('Favourites')}
                             tagName="m.favourite"
                             emptyContent={this._getEmptyContent('m.favourite')}
                             editable={true}
                             order="manual"
                             selectedRoom={self.props.selectedRoom}
                             incomingCall={self.state.incomingCall}
                             collapsed={self.props.collapsed}
                             searchFilter={self.props.searchFilter}
                             onHeaderClick={self.onSubListHeaderClick}
                             onShowMoreRooms={self.onShowMoreRooms} />

                <RoomSubList list={self.state.lists['im.vector.fake.direct']}
                             label={_t('People')}
                             tagName="im.vector.fake.direct"
                             emptyContent={this._getEmptyContent('im.vector.fake.direct')}
                             headerItems={this._getHeaderItems('im.vector.fake.direct')}
                             editable={true}
                             order="recent"
                             selectedRoom={self.props.selectedRoom}
                             incomingCall={self.state.incomingCall}
                             collapsed={self.props.collapsed}
                             alwaysShowHeader={true}
                             searchFilter={self.props.searchFilter}
                             onHeaderClick={self.onSubListHeaderClick}
                             onShowMoreRooms={self.onShowMoreRooms} />

                <RoomSubList list={self.state.lists['im.vector.fake.recent']}
                             label={_t('Rooms')}
                             editable={true}
                             emptyContent={this._getEmptyContent('im.vector.fake.recent')}
                             headerItems={this._getHeaderItems('im.vector.fake.recent')}
                             order="recent"
                             selectedRoom={self.props.selectedRoom}
                             incomingCall={self.state.incomingCall}
                             collapsed={self.props.collapsed}
                             searchFilter={self.props.searchFilter}
                             onHeaderClick={self.onSubListHeaderClick}
                             onShowMoreRooms={self.onShowMoreRooms} />

                { Object.keys(self.state.lists).map((tagName) => {
                    if (!tagName.match(/^(m\.(favourite|lowpriority)|im\.vector\.fake\.(invite|recent|direct|archived))$/)) {
                        return <RoomSubList list={self.state.lists[tagName]}
                             key={tagName}
                             label={tagName}
                             tagName={tagName}
                             emptyContent={this._getEmptyContent(tagName)}
                             editable={true}
                             order="manual"
                             selectedRoom={self.props.selectedRoom}
                             incomingCall={self.state.incomingCall}
                             collapsed={self.props.collapsed}
                             searchFilter={self.props.searchFilter}
                             onHeaderClick={self.onSubListHeaderClick}
                             onShowMoreRooms={self.onShowMoreRooms} />;
                    }
                }) }

                <RoomSubList list={self.state.lists['m.lowpriority']}
                             label={_t('Low priority')}
                             tagName="m.lowpriority"
                             emptyContent={this._getEmptyContent('m.lowpriority')}
                             editable={true}
                             order="recent"
                             selectedRoom={self.props.selectedRoom}
                             incomingCall={self.state.incomingCall}
                             collapsed={self.props.collapsed}
                             searchFilter={self.props.searchFilter}
                             onHeaderClick={self.onSubListHeaderClick}
                             onShowMoreRooms={self.onShowMoreRooms} />

                <RoomSubList list={self.state.lists['im.vector.fake.archived']}
                             label={_t('Historical')}
                             editable={false}
                             order="recent"
                             selectedRoom={self.props.selectedRoom}
                             collapsed={self.props.collapsed}
                             alwaysShowHeader={true}
                             startAsHidden={true}
                             showSpinner={self.state.isLoadingLeftRooms}
                             onHeaderClick= {self.onArchivedHeaderClick}
                             incomingCall={self.state.incomingCall}
                             searchFilter={self.props.searchFilter}
                             onShowMoreRooms={self.onShowMoreRooms} />
            </div>
            </GeminiScrollbar>
        );
    },
});<|MERGE_RESOLUTION|>--- conflicted
+++ resolved
@@ -86,16 +86,7 @@
 
         const dmRoomMap = DMRoomMap.shared();
         this._groupStores = {};
-<<<<<<< HEAD
         this._groupStoreTokens = [];
-        // A map between tags which are group IDs and the room IDs of rooms that should be kept
-        // in the room list when filtering by that tag.
-        this._selectedTagsRoomIdsForGroup = {
-            // $groupId: [$roomId1, $roomId2, ...],
-        };
-        // All rooms that should be kept in the room list when filtering
-        this._selectedTagsRoomIds = [];
-=======
         // A map between tags which are group IDs and the room IDs of rooms that should be kept
         // in the room list when filtering by that tag.
         this._visibleRoomsForGroup = {
@@ -103,7 +94,6 @@
         };
         // All rooms that should be kept in the room list when filtering
         this._visibleRooms = [];
->>>>>>> b5f6d97f
         // When the selected tags are changed, initialise a group store if necessary
         this._filterStoreToken = FilterStore.addListener(() => {
             FilterStore.getSelectedTags().forEach((tag) => {
@@ -111,7 +101,6 @@
                     return;
                 }
                 this._groupStores[tag] = GroupStoreCache.getGroupStore(tag);
-<<<<<<< HEAD
                 this._groupStoreTokens.push(
                     this._groupStores[tag].registerListener(() => {
                         // This group's rooms or members may have updated, update rooms for its tag
@@ -120,17 +109,7 @@
                 );
             });
             // Filters themselves have changed, refresh the selected tags
-            this.updateSelectedTagsRooms(dmRoomMap, FilterStore.getSelectedTags());
-=======
-                this._groupStores[tag].registerListener(() => {
-                    // This group's rooms or members may have updated, update rooms for its tag
-                    this.updateVisibleRoomsForTag(dmRoomMap, tag);
-                    this.updateVisibleRooms();
-                });
-            });
-            // Filters themselves have changed, refresh the selected tags
             this.updateVisibleRooms();
->>>>>>> b5f6d97f
         });
 
         this.refreshRoomList();
@@ -297,31 +276,6 @@
         this.refreshRoomList();
     }, 500),
 
-<<<<<<< HEAD
-    // Update which rooms and users should appear in RoomList as dictated by selected tags
-    updateSelectedTagsRooms: function(dmRoomMap, updatedTags) {
-        if (!this.mounted) return;
-        updatedTags.forEach((tag) => {
-            // For now, only handle group tags
-            const store = this._groupStores[tag];
-            if (!store) return;
-
-            this._selectedTagsRoomIdsForGroup[tag] = [];
-            store.getGroupRooms().forEach((room) => this._selectedTagsRoomIdsForGroup[tag].push(room.roomId));
-            store.getGroupMembers().forEach((member) => {
-                if (member.userId === MatrixClientPeg.get().credentials.userId) return;
-                dmRoomMap.getDMRoomsForUserId(member.userId).forEach(
-                    (roomId) => this._selectedTagsRoomIdsForGroup[tag].push(roomId),
-                );
-            });
-            // TODO: Check if room has been tagged to the group by the user
-        });
-
-        this._selectedTagsRoomIds = [];
-        FilterStore.getSelectedTags().forEach((tag) => {
-            (this._selectedTagsRoomIdsForGroup[tag] || []).forEach(
-                (roomId) => this._selectedTagsRoomIds.push(roomId),
-=======
     // Update which rooms and users should appear in RoomList for a given group tag
     updateVisibleRoomsForTag: function(dmRoomMap, tag) {
         if (!this.mounted) return;
@@ -346,7 +300,6 @@
         FilterStore.getSelectedTags().forEach((tag) => {
             (this._visibleRoomsForGroup[tag] || []).forEach(
                 (roomId) => this._visibleRooms.push(roomId),
->>>>>>> b5f6d97f
             );
         });
 
@@ -359,11 +312,7 @@
 
     isRoomInSelectedTags: function(room) {
         // No selected tags = every room is visible in the list
-<<<<<<< HEAD
-        return this.state.selectedTags.length === 0 || this._selectedTagsRoomIds.includes(room.roomId);
-=======
         return this.state.selectedTags.length === 0 || this._visibleRooms.includes(room.roomId);
->>>>>>> b5f6d97f
     },
 
     refreshRoomList: function() {
