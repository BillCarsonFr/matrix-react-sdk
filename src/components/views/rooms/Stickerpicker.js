--- conflicted
+++ resolved
@@ -91,20 +91,12 @@
         if (!this.state.imError) {
             this.dispatcherRef = dis.register(this._onWidgetAction);
         }
-<<<<<<< HEAD
-        const stickerpickerWidget = Widgets.getStickerpickerWidgets()[0];
-        this.setState({
-            stickerpickerWidget,
-            widgetId: stickerpickerWidget ? stickerpickerWidget.id : null,
-        });
-=======
 
         // Track updates to widget state in account data
         MatrixClientPeg.get().on('accountData', this._updateWidget);
 
         // Initialise widget state from current account data
         this._updateWidget();
->>>>>>> dddd1c43
     }
 
     componentWillUnmount() {
@@ -233,10 +225,7 @@
                             onMinimiseClick={this._onHideStickersClick}
                             handleMinimisePointerEvents={true}
                             whitelistCapabilities={['m.sticker', 'visibility']}
-<<<<<<< HEAD
                             userWidget={true}
-=======
->>>>>>> dddd1c43
                         />
                     </PersistedElement>
                     </div>
