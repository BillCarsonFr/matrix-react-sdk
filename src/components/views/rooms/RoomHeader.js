--- conflicted
+++ resolved
@@ -339,10 +339,7 @@
                 </AccessibleButton>;
         }
 
-<<<<<<< HEAD
         if (this.props.onPinnedClick && SettingsStore.isFeatureEnabled('feature_pinning')) {
-=======
-        if (this.props.onPinnedClick && UserSettingsStore.isFeatureEnabled('feature_pinning')) {
             let pinsIndicator = null;
             if (this._hasUnreadPins()) {
                 pinsIndicator = (<div className="mx_RoomHeader_pinsIndicator mx_RoomHeader_pinsIndicatorUnread" />);
@@ -350,7 +347,6 @@
                 pinsIndicator = (<div className="mx_RoomHeader_pinsIndicator" />);
             }
 
->>>>>>> 8fbe50a1
             pinnedEventsButton =
                 <AccessibleButton className="mx_RoomHeader_button mx_RoomHeader_pinnedButton"
                                   onClick={this.props.onPinnedClick} title={_t("Pinned Messages")}>
