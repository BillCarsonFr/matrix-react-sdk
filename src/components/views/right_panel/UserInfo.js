/*
Copyright 2015, 2016 OpenMarket Ltd
Copyright 2017, 2018 Vector Creations Ltd
Copyright 2019 Michael Telatynski <7t3chguy@gmail.com>
Copyright 2019, 2020 The Matrix.org Foundation C.I.C.

Licensed under the Apache License, Version 2.0 (the "License");
you may not use this file except in compliance with the License.
You may obtain a copy of the License at

    http://www.apache.org/licenses/LICENSE-2.0

Unless required by applicable law or agreed to in writing, software
distributed under the License is distributed on an "AS IS" BASIS,
WITHOUT WARRANTIES OR CONDITIONS OF ANY KIND, either express or implied.
See the License for the specific language governing permissions and
limitations under the License.
*/

import React, {useCallback, useMemo, useState, useEffect, useContext} from 'react';
import PropTypes from 'prop-types';
import classNames from 'classnames';
import {Group, RoomMember, User} from 'matrix-js-sdk';
import dis from '../../../dispatcher/dispatcher';
import Modal from '../../../Modal';
import * as sdk from '../../../index';
import { _t } from '../../../languageHandler';
import createRoom, {privateShouldBeEncrypted} from '../../../createRoom';
import DMRoomMap from '../../../utils/DMRoomMap';
import AccessibleButton from '../elements/AccessibleButton';
import SdkConfig from '../../../SdkConfig';
import SettingsStore from "../../../settings/SettingsStore";
import {EventTimeline} from "matrix-js-sdk";
import AutoHideScrollbar from "../../structures/AutoHideScrollbar";
import RoomViewStore from "../../../stores/RoomViewStore";
import MultiInviter from "../../../utils/MultiInviter";
import GroupStore from "../../../stores/GroupStore";
import {MatrixClientPeg} from "../../../MatrixClientPeg";
import E2EIcon from "../rooms/E2EIcon";
import {useEventEmitter} from "../../../hooks/useEventEmitter";
import {textualPowerLevel} from '../../../Roles';
import MatrixClientContext from "../../../contexts/MatrixClientContext";
import {RightPanelPhases} from "../../../stores/RightPanelStorePhases";
import EncryptionPanel from "./EncryptionPanel";
import { useAsyncMemo } from '../../../hooks/useAsyncMemo';
import { verifyUser, legacyVerifyUser, verifyDevice } from '../../../verification';
import {Action} from "../../../dispatcher/actions";
<<<<<<< HEAD
import UserInfoSharedRooms from "./UserInfoSharedRooms";
=======
import {useIsEncrypted} from "../../../hooks/useIsEncrypted";
>>>>>>> 80b22d1f

const _disambiguateDevices = (devices) => {
    const names = Object.create(null);
    for (let i = 0; i < devices.length; i++) {
        const name = devices[i].getDisplayName();
        const indexList = names[name] || [];
        indexList.push(i);
        names[name] = indexList;
    }
    for (const name in names) {
        if (names[name].length > 1) {
            names[name].forEach((j)=>{
                devices[j].ambiguous = true;
            });
        }
    }
};

export const getE2EStatus = (cli, userId, devices) => {
    const isMe = userId === cli.getUserId();
    const userTrust = cli.checkUserTrust(userId);
    if (!userTrust.isCrossSigningVerified()) {
        return userTrust.wasCrossSigningVerified() ? "warning" : "normal";
    }

    const anyDeviceUnverified = devices.some(device => {
        const { deviceId } = device;
        // For your own devices, we use the stricter check of cross-signing
        // verification to encourage everyone to trust their own devices via
        // cross-signing so that other users can then safely trust you.
        // For other people's devices, the more general verified check that
        // includes locally verified devices can be used.
        const deviceTrust = cli.checkDeviceTrust(userId, deviceId);
        return isMe ? !deviceTrust.isCrossSigningVerified() : !deviceTrust.isVerified();
    });
    return anyDeviceUnverified ? "warning" : "verified";
};

async function openDMForUser(matrixClient, userId) {
    const dmRooms = DMRoomMap.shared().getDMRoomsForUserId(userId);
    const lastActiveRoom = dmRooms.reduce((lastActiveRoom, roomId) => {
        const room = matrixClient.getRoom(roomId);
        if (!room || room.getMyMembership() === "leave") {
            return lastActiveRoom;
        }
        if (!lastActiveRoom || lastActiveRoom.getLastActiveTimestamp() < room.getLastActiveTimestamp()) {
            return room;
        }
        return lastActiveRoom;
    }, null);

    if (lastActiveRoom) {
        dis.dispatch({
            action: 'view_room',
            room_id: lastActiveRoom.roomId,
        });
        return;
    }

    const createRoomOptions = {
        dmUserId: userId,
    };

    if (privateShouldBeEncrypted()) {
        // Check whether all users have uploaded device keys before.
        // If so, enable encryption in the new room.
        const usersToDevicesMap = await matrixClient.downloadKeys([userId]);
        const allHaveDeviceKeys = Object.values(usersToDevicesMap).every(devices => {
            // `devices` is an object of the form { deviceId: deviceInfo, ... }.
            return Object.keys(devices).length > 0;
        });
        if (allHaveDeviceKeys) {
            createRoomOptions.encryption = true;
        }
    }

    createRoom(createRoomOptions);
}

function useHasCrossSigningKeys(cli, member, canVerify, setUpdating) {
    return useAsyncMemo(async () => {
        if (!canVerify) {
            return undefined;
        }
        setUpdating(true);
        try {
            await cli.downloadKeys([member.userId]);
            const xsi = cli.getStoredCrossSigningForUser(member.userId);
            const key = xsi && xsi.getId();
            return !!key;
        } finally {
            setUpdating(false);
        }
    }, [cli, member, canVerify], undefined);
}

function DeviceItem({userId, device}) {
    const cli = useContext(MatrixClientContext);
    const isMe = userId === cli.getUserId();
    const deviceTrust = cli.checkDeviceTrust(userId, device.deviceId);
    const userTrust = cli.checkUserTrust(userId);
    // For your own devices, we use the stricter check of cross-signing
    // verification to encourage everyone to trust their own devices via
    // cross-signing so that other users can then safely trust you.
    // For other people's devices, the more general verified check that
    // includes locally verified devices can be used.
    const isVerified = isMe ? deviceTrust.isCrossSigningVerified() : deviceTrust.isVerified();

    const classes = classNames("mx_UserInfo_device", {
        mx_UserInfo_device_verified: isVerified,
        mx_UserInfo_device_unverified: !isVerified,
    });
    const iconClasses = classNames("mx_E2EIcon", {
        mx_E2EIcon_normal: !userTrust.isVerified(),
        mx_E2EIcon_verified: isVerified,
        mx_E2EIcon_warning: userTrust.isVerified() && !isVerified,
    });

    const onDeviceClick = () => {
        verifyDevice(cli.getUser(userId), device);
    };

    const deviceName = device.ambiguous ?
            (device.getDisplayName() ? device.getDisplayName() : "") + " (" + device.deviceId + ")" :
            device.getDisplayName();
    let trustedLabel = null;
    if (userTrust.isVerified()) trustedLabel = isVerified ? _t("Trusted") : _t("Not trusted");


    if (isVerified) {
        return (
            <div className={classes} title={device.deviceId} >
                <div className={iconClasses} />
                <div className="mx_UserInfo_device_name">{deviceName}</div>
                <div className="mx_UserInfo_device_trusted">{trustedLabel}</div>
            </div>
        );
    } else {
        return (
            <AccessibleButton
                className={classes}
                title={device.deviceId}
                onClick={onDeviceClick}
            >
                <div className={iconClasses} />
                <div className="mx_UserInfo_device_name">{deviceName}</div>
                <div className="mx_UserInfo_device_trusted">{trustedLabel}</div>
            </AccessibleButton>
        );
    }
}

function DevicesSection({devices, userId, loading}) {
    const Spinner = sdk.getComponent("elements.Spinner");
    const cli = useContext(MatrixClientContext);
    const userTrust = cli.checkUserTrust(userId);

    const [isExpanded, setExpanded] = useState(false);

    if (loading) {
        // still loading
        return <Spinner />;
    }
    if (devices === null) {
        return _t("Unable to load session list");
    }
    const isMe = userId === cli.getUserId();
    const deviceTrusts = devices.map(d => cli.checkDeviceTrust(userId, d.deviceId));

    let expandSectionDevices = [];
    const unverifiedDevices = [];

    let expandCountCaption;
    let expandHideCaption;
    let expandIconClasses = "mx_E2EIcon";

    if (userTrust.isVerified()) {
        for (let i = 0; i < devices.length; ++i) {
            const device = devices[i];
            const deviceTrust = deviceTrusts[i];
            // For your own devices, we use the stricter check of cross-signing
            // verification to encourage everyone to trust their own devices via
            // cross-signing so that other users can then safely trust you.
            // For other people's devices, the more general verified check that
            // includes locally verified devices can be used.
            const isVerified = isMe ? deviceTrust.isCrossSigningVerified() : deviceTrust.isVerified();

            if (isVerified) {
                expandSectionDevices.push(device);
            } else {
                unverifiedDevices.push(device);
            }
        }
        expandCountCaption = _t("%(count)s verified sessions", {count: expandSectionDevices.length});
        expandHideCaption = _t("Hide verified sessions");
        expandIconClasses += " mx_E2EIcon_verified";
    } else {
        expandSectionDevices = devices;
        expandCountCaption = _t("%(count)s sessions", {count: devices.length});
        expandHideCaption = _t("Hide sessions");
        expandIconClasses += " mx_E2EIcon_normal";
    }

    let expandButton;
    if (expandSectionDevices.length) {
        if (isExpanded) {
            expandButton = (<AccessibleButton className="mx_UserInfo_expand mx_linkButton"
                onClick={() => setExpanded(false)}
            >
                <div>{expandHideCaption}</div>
            </AccessibleButton>);
        } else {
            expandButton = (<AccessibleButton className="mx_UserInfo_expand mx_linkButton"
                onClick={() => setExpanded(true)}
            >
                <div className={expandIconClasses} />
                <div>{expandCountCaption}</div>
            </AccessibleButton>);
        }
    }

    let deviceList = unverifiedDevices.map((device, i) => {
        return (<DeviceItem key={i} userId={userId} device={device} />);
    });
    if (isExpanded) {
        const keyStart = unverifiedDevices.length;
        deviceList = deviceList.concat(expandSectionDevices.map((device, i) => {
            return (<DeviceItem key={i + keyStart} userId={userId} device={device} />);
        }));
    }

    return (
        <div className="mx_UserInfo_devices">
            <div>{deviceList}</div>
            <div>{expandButton}</div>
        </div>
    );
}

const UserOptionsSection = ({member, isIgnored, canInvite, devices}) => {
    const cli = useContext(MatrixClientContext);

    let ignoreButton = null;
    let insertPillButton = null;
    let inviteUserButton = null;
    let readReceiptButton = null;

    const isMe = member.userId === cli.getUserId();

    const onShareUserClick = () => {
        const ShareDialog = sdk.getComponent("dialogs.ShareDialog");
        Modal.createTrackedDialog('share room member dialog', '', ShareDialog, {
            target: member,
        });
    };

    // Only allow the user to ignore the user if its not ourselves
    // same goes for jumping to read receipt
    if (!isMe) {
        const onIgnoreToggle = () => {
            const ignoredUsers = cli.getIgnoredUsers();
            if (isIgnored) {
                const index = ignoredUsers.indexOf(member.userId);
                if (index !== -1) ignoredUsers.splice(index, 1);
            } else {
                ignoredUsers.push(member.userId);
            }

            cli.setIgnoredUsers(ignoredUsers);
        };

        ignoreButton = (
            <AccessibleButton onClick={onIgnoreToggle} className={classNames("mx_UserInfo_field", {mx_UserInfo_destructive: !isIgnored})}>
                { isIgnored ? _t("Unignore") : _t("Ignore") }
            </AccessibleButton>
        );

        if (member.roomId) {
            const onReadReceiptButton = function() {
                const room = cli.getRoom(member.roomId);
                dis.dispatch({
                    action: 'view_room',
                    highlighted: true,
                    event_id: room.getEventReadUpTo(member.userId),
                    room_id: member.roomId,
                });
            };

            const onInsertPillButton = function() {
                dis.dispatch({
                    action: 'insert_mention',
                    user_id: member.userId,
                });
            };

            readReceiptButton = (
                <AccessibleButton onClick={onReadReceiptButton} className="mx_UserInfo_field">
                    { _t('Jump to read receipt') }
                </AccessibleButton>
            );

            insertPillButton = (
                <AccessibleButton onClick={onInsertPillButton} className={"mx_UserInfo_field"}>
                    { _t('Mention') }
                </AccessibleButton>
            );
        }

        if (canInvite && (!member || !member.membership || member.membership === 'leave')) {
            const roomId = member && member.roomId ? member.roomId : RoomViewStore.getRoomId();
            const onInviteUserButton = async () => {
                try {
                    // We use a MultiInviter to re-use the invite logic, even though
                    // we're only inviting one user.
                    const inviter = new MultiInviter(roomId);
                    await inviter.invite([member.userId]).then(() => {
                        if (inviter.getCompletionState(member.userId) !== "invited") {
                            throw new Error(inviter.getErrorText(member.userId));
                        }
                    });
                } catch (err) {
                    const ErrorDialog = sdk.getComponent('dialogs.ErrorDialog');
                    Modal.createTrackedDialog('Failed to invite', '', ErrorDialog, {
                        title: _t('Failed to invite'),
                        description: ((err && err.message) ? err.message : _t("Operation failed")),
                    });
                }
            };

            inviteUserButton = (
                <AccessibleButton onClick={onInviteUserButton} className="mx_UserInfo_field">
                    { _t('Invite') }
                </AccessibleButton>
            );
        }
    }

    const shareUserButton = (
        <AccessibleButton onClick={onShareUserClick} className="mx_UserInfo_field">
            { _t('Share Link to User') }
        </AccessibleButton>
    );

    let directMessageButton;
    if (!isMe) {
        directMessageButton = (
            <AccessibleButton onClick={() => openDMForUser(cli, member.userId)} className="mx_UserInfo_field">
                { _t('Direct message') }
            </AccessibleButton>
        );
    }

    return (
        <div className="mx_UserInfo_container">
            <h3>{ _t("Options") }</h3>
            <div>
                { directMessageButton }
                { readReceiptButton }
                { shareUserButton }
                { insertPillButton }
                { inviteUserButton }
                { ignoreButton }
            </div>
        </div>
    );
};

const _warnSelfDemote = async () => {
    const QuestionDialog = sdk.getComponent("dialogs.QuestionDialog");
    const {finished} = Modal.createTrackedDialog('Demoting Self', '', QuestionDialog, {
        title: _t("Demote yourself?"),
        description:
            <div>
                { _t("You will not be able to undo this change as you are demoting yourself, " +
                    "if you are the last privileged user in the room it will be impossible " +
                    "to regain privileges.") }
            </div>,
        button: _t("Demote"),
    });

    const [confirmed] = await finished;
    return confirmed;
};

const GenericAdminToolsContainer = ({children}) => {
    return (
        <div className="mx_UserInfo_container">
            <h3>{ _t("Admin Tools") }</h3>
            <div className="mx_UserInfo_buttons">
                { children }
            </div>
        </div>
    );
};

const _isMuted = (member, powerLevelContent) => {
    if (!powerLevelContent || !member) return false;

    const levelToSend = (
        (powerLevelContent.events ? powerLevelContent.events["m.room.message"] : null) ||
        powerLevelContent.events_default
    );
    return member.powerLevel < levelToSend;
};

const useRoomPowerLevels = (cli, room) => {
    const [powerLevels, setPowerLevels] = useState({});

    const update = useCallback(() => {
        if (!room) {
            return;
        }
        const event = room.currentState.getStateEvents("m.room.power_levels", "");
        if (event) {
            setPowerLevels(event.getContent());
        } else {
            setPowerLevels({});
        }
        return () => {
            setPowerLevels({});
        };
    }, [room]);

    useEventEmitter(cli, "RoomState.members", update);
    useEffect(() => {
        update();
        return () => {
            setPowerLevels({});
        };
    }, [update]);
    return powerLevels;
};

const RoomKickButton = ({member, startUpdating, stopUpdating}) => {
    const cli = useContext(MatrixClientContext);

    // check if user can be kicked/disinvited
    if (member.membership !== "invite" && member.membership !== "join") return null;

    const onKick = async () => {
        const ConfirmUserActionDialog = sdk.getComponent("dialogs.ConfirmUserActionDialog");
        const {finished} = Modal.createTrackedDialog(
            'Confirm User Action Dialog',
            'onKick',
            ConfirmUserActionDialog,
            {
                member,
                action: member.membership === "invite" ? _t("Disinvite") : _t("Kick"),
                title: member.membership === "invite" ? _t("Disinvite this user?") : _t("Kick this user?"),
                askReason: member.membership === "join",
                danger: true,
            },
        );

        const [proceed, reason] = await finished;
        if (!proceed) return;

        startUpdating();
        cli.kick(member.roomId, member.userId, reason || undefined).then(() => {
            // NO-OP; rely on the m.room.member event coming down else we could
            // get out of sync if we force setState here!
            console.log("Kick success");
        }, function(err) {
            const ErrorDialog = sdk.getComponent("dialogs.ErrorDialog");
            console.error("Kick error: " + err);
            Modal.createTrackedDialog('Failed to kick', '', ErrorDialog, {
                title: _t("Failed to kick"),
                description: ((err && err.message) ? err.message : "Operation failed"),
            });
        }).finally(() => {
            stopUpdating();
        });
    };

    const kickLabel = member.membership === "invite" ? _t("Disinvite") : _t("Kick");
    return <AccessibleButton className="mx_UserInfo_field mx_UserInfo_destructive" onClick={onKick}>
        { kickLabel }
    </AccessibleButton>;
};

const RedactMessagesButton = ({member}) => {
    const cli = useContext(MatrixClientContext);

    const onRedactAllMessages = async () => {
        const {roomId, userId} = member;
        const room = cli.getRoom(roomId);
        if (!room) {
            return;
        }
        let timeline = room.getLiveTimeline();
        let eventsToRedact = [];
        while (timeline) {
            eventsToRedact = timeline.getEvents().reduce((events, event) => {
                if (event.getSender() === userId && !event.isRedacted() && !event.isRedaction() &&
                    event.getType() !== "m.room.create"
                ) {
                    return events.concat(event);
                } else {
                    return events;
                }
            }, eventsToRedact);
            timeline = timeline.getNeighbouringTimeline(EventTimeline.BACKWARDS);
        }

        const count = eventsToRedact.length;
        const user = member.name;

        if (count === 0) {
            const InfoDialog = sdk.getComponent("dialogs.InfoDialog");
            Modal.createTrackedDialog('No user messages found to remove', '', InfoDialog, {
                title: _t("No recent messages by %(user)s found", {user}),
                description:
                    <div>
                        <p>{ _t("Try scrolling up in the timeline to see if there are any earlier ones.") }</p>
                    </div>,
            });
        } else {
            const QuestionDialog = sdk.getComponent("dialogs.QuestionDialog");

            const {finished} = Modal.createTrackedDialog('Remove recent messages by user', '', QuestionDialog, {
                title: _t("Remove recent messages by %(user)s", {user}),
                description:
                    <div>
                        <p>{ _t("You are about to remove %(count)s messages by %(user)s. This cannot be undone. Do you wish to continue?", {count, user}) }</p>
                        <p>{ _t("For a large amount of messages, this might take some time. Please don't refresh your client in the meantime.") }</p>
                    </div>,
                button: _t("Remove %(count)s messages", {count}),
            });

            const [confirmed] = await finished;
            if (!confirmed) {
                return;
            }

            // Submitting a large number of redactions freezes the UI,
            // so first yield to allow to rerender after closing the dialog.
            await Promise.resolve();

            console.info(`Started redacting recent ${count} messages for ${user} in ${roomId}`);
            await Promise.all(eventsToRedact.map(async event => {
                try {
                    await cli.redactEvent(roomId, event.getId());
                } catch (err) {
                    // log and swallow errors
                    console.error("Could not redact", event.getId());
                    console.error(err);
                }
            }));
            console.info(`Finished redacting recent ${count} messages for ${user} in ${roomId}`);
        }
    };

    return <AccessibleButton className="mx_UserInfo_field mx_UserInfo_destructive" onClick={onRedactAllMessages}>
        { _t("Remove recent messages") }
    </AccessibleButton>;
};

const BanToggleButton = ({member, startUpdating, stopUpdating}) => {
    const cli = useContext(MatrixClientContext);

    const onBanOrUnban = async () => {
        const ConfirmUserActionDialog = sdk.getComponent("dialogs.ConfirmUserActionDialog");
        const {finished} = Modal.createTrackedDialog(
            'Confirm User Action Dialog',
            'onBanOrUnban',
            ConfirmUserActionDialog,
            {
                member,
                action: member.membership === 'ban' ? _t("Unban") : _t("Ban"),
                title: member.membership === 'ban' ? _t("Unban this user?") : _t("Ban this user?"),
                askReason: member.membership !== 'ban',
                danger: member.membership !== 'ban',
            },
        );

        const [proceed, reason] = await finished;
        if (!proceed) return;

        startUpdating();
        let promise;
        if (member.membership === 'ban') {
            promise = cli.unban(member.roomId, member.userId);
        } else {
            promise = cli.ban(member.roomId, member.userId, reason || undefined);
        }
        promise.then(() => {
            // NO-OP; rely on the m.room.member event coming down else we could
            // get out of sync if we force setState here!
            console.log("Ban success");
        }, function(err) {
            const ErrorDialog = sdk.getComponent("dialogs.ErrorDialog");
            console.error("Ban error: " + err);
            Modal.createTrackedDialog('Failed to ban user', '', ErrorDialog, {
                title: _t("Error"),
                description: _t("Failed to ban user"),
            });
        }).finally(() => {
            stopUpdating();
        });
    };

    let label = _t("Ban");
    if (member.membership === 'ban') {
        label = _t("Unban");
    }

    const classes = classNames("mx_UserInfo_field", {
        mx_UserInfo_destructive: member.membership !== 'ban',
    });

    return <AccessibleButton className={classes} onClick={onBanOrUnban}>
        { label }
    </AccessibleButton>;
};

const MuteToggleButton = ({member, room, powerLevels, startUpdating, stopUpdating}) => {
    const cli = useContext(MatrixClientContext);

    // Don't show the mute/unmute option if the user is not in the room
    if (member.membership !== "join") return null;

    const isMuted = _isMuted(member, powerLevels);
    const onMuteToggle = async () => {
        const ErrorDialog = sdk.getComponent("dialogs.ErrorDialog");
        const roomId = member.roomId;
        const target = member.userId;

        // if muting self, warn as it may be irreversible
        if (target === cli.getUserId()) {
            try {
                if (!(await _warnSelfDemote())) return;
            } catch (e) {
                console.error("Failed to warn about self demotion: ", e);
                return;
            }
        }

        const powerLevelEvent = room.currentState.getStateEvents("m.room.power_levels", "");
        if (!powerLevelEvent) return;

        const powerLevels = powerLevelEvent.getContent();
        const levelToSend = (
            (powerLevels.events ? powerLevels.events["m.room.message"] : null) ||
            powerLevels.events_default
        );
        let level;
        if (isMuted) { // unmute
            level = levelToSend;
        } else { // mute
            level = levelToSend - 1;
        }
        level = parseInt(level);

        if (!isNaN(level)) {
            startUpdating();
            cli.setPowerLevel(roomId, target, level, powerLevelEvent).then(() => {
                // NO-OP; rely on the m.room.member event coming down else we could
                // get out of sync if we force setState here!
                console.log("Mute toggle success");
            }, function(err) {
                console.error("Mute error: " + err);
                Modal.createTrackedDialog('Failed to mute user', '', ErrorDialog, {
                    title: _t("Error"),
                    description: _t("Failed to mute user"),
                });
            }).finally(() => {
                stopUpdating();
            });
        }
    };

    const classes = classNames("mx_UserInfo_field", {
        mx_UserInfo_destructive: !isMuted,
    });

    const muteLabel = isMuted ? _t("Unmute") : _t("Mute");
    return <AccessibleButton className={classes} onClick={onMuteToggle}>
        { muteLabel }
    </AccessibleButton>;
};

const RoomAdminToolsContainer = ({room, children, member, startUpdating, stopUpdating, powerLevels}) => {
    const cli = useContext(MatrixClientContext);
    let kickButton;
    let banButton;
    let muteButton;
    let redactButton;

    const editPowerLevel = (
        (powerLevels.events ? powerLevels.events["m.room.power_levels"] : null) ||
        powerLevels.state_default
    );

    // if these do not exist in the event then they should default to 50 as per the spec
    const {
        ban: banPowerLevel = 50,
        kick: kickPowerLevel = 50,
        redact: redactPowerLevel = 50,
    } = powerLevels;

    const me = room.getMember(cli.getUserId());
    const isMe = me.userId === member.userId;
    const canAffectUser = member.powerLevel < me.powerLevel || isMe;

    if (canAffectUser && me.powerLevel >= kickPowerLevel) {
        kickButton = <RoomKickButton member={member} startUpdating={startUpdating} stopUpdating={stopUpdating} />;
    }
    if (me.powerLevel >= redactPowerLevel) {
        redactButton = (
            <RedactMessagesButton member={member} startUpdating={startUpdating} stopUpdating={stopUpdating} />
        );
    }
    if (canAffectUser && me.powerLevel >= banPowerLevel) {
        banButton = <BanToggleButton member={member} startUpdating={startUpdating} stopUpdating={stopUpdating} />;
    }
    if (canAffectUser && me.powerLevel >= editPowerLevel) {
        muteButton = (
            <MuteToggleButton
                member={member}
                room={room}
                powerLevels={powerLevels}
                startUpdating={startUpdating}
                stopUpdating={stopUpdating}
            />
        );
    }

    if (kickButton || banButton || muteButton || redactButton || children) {
        return <GenericAdminToolsContainer>
            { muteButton }
            { kickButton }
            { banButton }
            { redactButton }
            { children }
        </GenericAdminToolsContainer>;
    }

    return <div />;
};

const GroupAdminToolsSection = ({children, groupId, groupMember, startUpdating, stopUpdating}) => {
    const cli = useContext(MatrixClientContext);

    const [isPrivileged, setIsPrivileged] = useState(false);
    const [isInvited, setIsInvited] = useState(false);

    // Listen to group store changes
    useEffect(() => {
        let unmounted = false;

        const onGroupStoreUpdated = () => {
            if (unmounted) return;
            setIsPrivileged(GroupStore.isUserPrivileged(groupId));
            setIsInvited(GroupStore.getGroupInvitedMembers(groupId).some(
                (m) => m.userId === groupMember.userId,
            ));
        };

        GroupStore.registerListener(groupId, onGroupStoreUpdated);
        onGroupStoreUpdated();
        // Handle unmount
        return () => {
            unmounted = true;
            GroupStore.unregisterListener(onGroupStoreUpdated);
        };
    }, [groupId, groupMember.userId]);

    if (isPrivileged) {
        const _onKick = async () => {
            const ConfirmUserActionDialog = sdk.getComponent("dialogs.ConfirmUserActionDialog");
            const {finished} = Modal.createDialog(ConfirmUserActionDialog, {
                matrixClient: cli,
                groupMember,
                action: isInvited ? _t('Disinvite') : _t('Remove from community'),
                title: isInvited ? _t('Disinvite this user from community?')
                    : _t('Remove this user from community?'),
                danger: true,
            });

            const [proceed] = await finished;
            if (!proceed) return;

            startUpdating();
            cli.removeUserFromGroup(groupId, groupMember.userId).then(() => {
                // return to the user list
                dis.dispatch({
                    action: Action.ViewUser,
                    member: null,
                });
            }).catch((e) => {
                const ErrorDialog = sdk.getComponent("dialogs.ErrorDialog");
                Modal.createTrackedDialog('Failed to remove user from group', '', ErrorDialog, {
                    title: _t('Error'),
                    description: isInvited ?
                        _t('Failed to withdraw invitation') :
                        _t('Failed to remove user from community'),
                });
                console.log(e);
            }).finally(() => {
                stopUpdating();
            });
        };

        const kickButton = (
            <AccessibleButton className="mx_UserInfo_field mx_UserInfo_destructive" onClick={_onKick}>
                { isInvited ? _t('Disinvite') : _t('Remove from community') }
            </AccessibleButton>
        );

        // No make/revoke admin API yet
        /*const opLabel = this.state.isTargetMod ? _t("Revoke Moderator") : _t("Make Moderator");
        giveModButton = <AccessibleButton className="mx_UserInfo_field" onClick={this.onModToggle}>
            {giveOpLabel}
        </AccessibleButton>;*/

        return <GenericAdminToolsContainer>
            { kickButton }
            { children }
        </GenericAdminToolsContainer>;
    }

    return <div />;
};

const GroupMember = PropTypes.shape({
    userId: PropTypes.string.isRequired,
    displayname: PropTypes.string, // XXX: GroupMember objects are inconsistent :((
    avatarUrl: PropTypes.string,
});

const useIsSynapseAdmin = (cli) => {
    const [isAdmin, setIsAdmin] = useState(false);
    useEffect(() => {
        cli.isSynapseAdministrator().then((isAdmin) => {
            setIsAdmin(isAdmin);
        }, () => {
            setIsAdmin(false);
        });
    }, [cli]);
    return isAdmin;
};

const useHomeserverSupportsCrossSigning = (cli) => {
    return useAsyncMemo(async () => {
        return cli.doesServerSupportUnstableFeature("org.matrix.e2e_cross_signing");
    }, [cli], false);
};

function useRoomPermissions(cli, room, user) {
    const [roomPermissions, setRoomPermissions] = useState({
        // modifyLevelMax is the max PL we can set this user to, typically min(their PL, our PL) && canSetPL
        modifyLevelMax: -1,
        canEdit: false,
        canInvite: false,
    });
    const updateRoomPermissions = useCallback(() => {
        if (!room) {
            return;
        }

        const powerLevelEvent = room.currentState.getStateEvents("m.room.power_levels", "");
        if (!powerLevelEvent) return;
        const powerLevels = powerLevelEvent.getContent();
        if (!powerLevels) return;

        const me = room.getMember(cli.getUserId());
        if (!me) return;

        const them = user;
        const isMe = me.userId === them.userId;
        const canAffectUser = them.powerLevel < me.powerLevel || isMe;

        let modifyLevelMax = -1;
        if (canAffectUser) {
            const editPowerLevel = (
                (powerLevels.events ? powerLevels.events["m.room.power_levels"] : null) ||
                powerLevels.state_default
            );
            if (me.powerLevel >= editPowerLevel && (isMe || me.powerLevel > them.powerLevel)) {
                modifyLevelMax = me.powerLevel;
            }
        }

        setRoomPermissions({
            canInvite: me.powerLevel >= powerLevels.invite,
            canEdit: modifyLevelMax >= 0,
            modifyLevelMax,
        });
    }, [cli, user, room]);
    useEventEmitter(cli, "RoomState.members", updateRoomPermissions);
    useEffect(() => {
        updateRoomPermissions();
        return () => {
            setRoomPermissions({
                maximalPowerLevel: -1,
                canEdit: false,
                canInvite: false,
            });
        };
    }, [updateRoomPermissions]);

    return roomPermissions;
}

const PowerLevelSection = ({user, room, roomPermissions, powerLevels}) => {
    const [isEditing, setEditing] = useState(false);
    if (room && user.roomId) { // is in room
        if (isEditing) {
            return (<PowerLevelEditor
                user={user} room={room} roomPermissions={roomPermissions}
                onFinished={() => setEditing(false)} />);
        } else {
            const IconButton = sdk.getComponent('elements.IconButton');
            const powerLevelUsersDefault = powerLevels.users_default || 0;
            const powerLevel = parseInt(user.powerLevel, 10);
            const modifyButton = roomPermissions.canEdit ?
                (<IconButton icon="edit" onClick={() => setEditing(true)} />) : null;
            const role = textualPowerLevel(powerLevel, powerLevelUsersDefault);
            const label = _t("<strong>%(role)s</strong> in %(roomName)s",
                {role, roomName: room.name},
                {strong: label => <strong>{label}</strong>},
            );
            return (
                <div className="mx_UserInfo_profileField">
                    <div className="mx_UserInfo_roleDescription">{label}{modifyButton}</div>
                </div>
            );
        }
    } else {
        return null;
    }
};

const PowerLevelEditor = ({user, room, roomPermissions, onFinished}) => {
    const cli = useContext(MatrixClientContext);

    const [isUpdating, setIsUpdating] = useState(false);
    const [selectedPowerLevel, setSelectedPowerLevel] = useState(parseInt(user.powerLevel, 10));
    const [isDirty, setIsDirty] = useState(false);
    const onPowerChange = useCallback((powerLevel) => {
        setIsDirty(true);
        setSelectedPowerLevel(parseInt(powerLevel, 10));
    }, [setSelectedPowerLevel, setIsDirty]);

    const changePowerLevel = useCallback(async () => {
        const _applyPowerChange = (roomId, target, powerLevel, powerLevelEvent) => {
            return cli.setPowerLevel(roomId, target, parseInt(powerLevel), powerLevelEvent).then(
                function() {
                    // NO-OP; rely on the m.room.member event coming down else we could
                    // get out of sync if we force setState here!
                    console.log("Power change success");
                }, function(err) {
                    const ErrorDialog = sdk.getComponent("dialogs.ErrorDialog");
                    console.error("Failed to change power level " + err);
                    Modal.createTrackedDialog('Failed to change power level', '', ErrorDialog, {
                        title: _t("Error"),
                        description: _t("Failed to change power level"),
                    });
                },
            );
        };

        try {
            if (!isDirty) {
                return;
            }

            setIsUpdating(true);

            const powerLevel = selectedPowerLevel;

            const roomId = user.roomId;
            const target = user.userId;

            const powerLevelEvent = room.currentState.getStateEvents("m.room.power_levels", "");
            if (!powerLevelEvent) return;

            if (!powerLevelEvent.getContent().users) {
                _applyPowerChange(roomId, target, powerLevel, powerLevelEvent);
                return;
            }

            const myUserId = cli.getUserId();
            const QuestionDialog = sdk.getComponent("dialogs.QuestionDialog");

            // If we are changing our own PL it can only ever be decreasing, which we cannot reverse.
            if (myUserId === target) {
                try {
                    if (!(await _warnSelfDemote())) return;
                } catch (e) {
                    console.error("Failed to warn about self demotion: ", e);
                }
                await _applyPowerChange(roomId, target, powerLevel, powerLevelEvent);
                return;
            }

            const myPower = powerLevelEvent.getContent().users[myUserId];
            if (parseInt(myPower) === parseInt(powerLevel)) {
                const {finished} = Modal.createTrackedDialog('Promote to PL100 Warning', '', QuestionDialog, {
                    title: _t("Warning!"),
                    description:
                        <div>
                            { _t("You will not be able to undo this change as you are promoting the user " +
                                "to have the same power level as yourself.") }<br />
                            { _t("Are you sure?") }
                        </div>,
                    button: _t("Continue"),
                });

                const [confirmed] = await finished;
                if (!confirmed) return;
            }
            await _applyPowerChange(roomId, target, powerLevel, powerLevelEvent);
        } finally {
            onFinished();
        }
    }, [user.roomId, user.userId, cli, selectedPowerLevel, isDirty, setIsUpdating, onFinished, room]);

    const powerLevelEvent = room.currentState.getStateEvents("m.room.power_levels", "");
    const powerLevelUsersDefault = powerLevelEvent ? powerLevelEvent.getContent().users_default : 0;
    const IconButton = sdk.getComponent('elements.IconButton');
    const Spinner = sdk.getComponent("elements.Spinner");
    const buttonOrSpinner = isUpdating ? <Spinner w={16} h={16} /> :
        <IconButton icon="check" onClick={changePowerLevel} />;

    const PowerSelector = sdk.getComponent('elements.PowerSelector');
    return (
        <div className="mx_UserInfo_profileField">
            <PowerSelector
                label={null}
                value={selectedPowerLevel}
                maxValue={roomPermissions.modifyLevelMax}
                usersDefault={powerLevelUsersDefault}
                onChange={onPowerChange}
                disabled={isUpdating}
            />
            {buttonOrSpinner}
        </div>
    );
};

export const useDevices = (userId) => {
    const cli = useContext(MatrixClientContext);

    // undefined means yet to be loaded, null means failed to load, otherwise list of devices
    const [devices, setDevices] = useState(undefined);
    // Download device lists
    useEffect(() => {
        setDevices(undefined);

        let cancelled = false;

        async function _downloadDeviceList() {
            try {
                await cli.downloadKeys([userId], true);
                const devices = cli.getStoredDevicesForUser(userId);

                if (cancelled) {
                    // we got cancelled - presumably a different user now
                    return;
                }

                _disambiguateDevices(devices);
                setDevices(devices);
            } catch (err) {
                setDevices(null);
            }
        }
        _downloadDeviceList();

        // Handle being unmounted
        return () => {
            cancelled = true;
        };
    }, [cli, userId]);

    // Listen to changes
    useEffect(() => {
        let cancel = false;
        const updateDevices = async () => {
            const newDevices = cli.getStoredDevicesForUser(userId);
            if (cancel) return;
            setDevices(newDevices);
        };
        const onDevicesUpdated = (users) => {
            if (!users.includes(userId)) return;
            updateDevices();
        };
        const onDeviceVerificationChanged = (_userId, device) => {
            if (_userId !== userId) return;
            updateDevices();
        };
        const onUserTrustStatusChanged = (_userId, trustStatus) => {
            if (_userId !== userId) return;
            updateDevices();
        };
        cli.on("crypto.devicesUpdated", onDevicesUpdated);
        cli.on("deviceVerificationChanged", onDeviceVerificationChanged);
        cli.on("userTrustStatusChanged", onUserTrustStatusChanged);
        // Handle being unmounted
        return () => {
            cancel = true;
            cli.removeListener("crypto.devicesUpdated", onDevicesUpdated);
            cli.removeListener("deviceVerificationChanged", onDeviceVerificationChanged);
            cli.removeListener("userTrustStatusChanged", onUserTrustStatusChanged);
        };
    }, [cli, userId]);

    return devices;
};

const BasicUserInfo = ({room, member, groupId, devices, isRoomEncrypted}) => {
    const cli = useContext(MatrixClientContext);

    const powerLevels = useRoomPowerLevels(cli, room);
    // Load whether or not we are a Synapse Admin
    const isSynapseAdmin = useIsSynapseAdmin(cli);

    // Check whether the user is ignored
    const [isIgnored, setIsIgnored] = useState(cli.isUserIgnored(member.userId));
    // Recheck if the user or client changes
    useEffect(() => {
        setIsIgnored(cli.isUserIgnored(member.userId));
    }, [cli, member.userId]);
    // Recheck also if we receive new accountData m.ignored_user_list
    const accountDataHandler = useCallback((ev) => {
        if (ev.getType() === "m.ignored_user_list") {
            setIsIgnored(cli.isUserIgnored(member.userId));
        }
    }, [cli, member.userId]);
    useEventEmitter(cli, "accountData", accountDataHandler);

    // Count of how many operations are currently in progress, if > 0 then show a Spinner
    const [pendingUpdateCount, setPendingUpdateCount] = useState(0);
    const startUpdating = useCallback(() => {
        setPendingUpdateCount(pendingUpdateCount + 1);
    }, [pendingUpdateCount]);
    const stopUpdating = useCallback(() => {
        setPendingUpdateCount(pendingUpdateCount - 1);
    }, [pendingUpdateCount]);

    const roomPermissions = useRoomPermissions(cli, room, member);

    const onSynapseDeactivate = useCallback(async () => {
        const QuestionDialog = sdk.getComponent('views.dialogs.QuestionDialog');
        const {finished} = Modal.createTrackedDialog('Synapse User Deactivation', '', QuestionDialog, {
            title: _t("Deactivate user?"),
            description:
                <div>{ _t(
                    "Deactivating this user will log them out and prevent them from logging back in. Additionally, " +
                    "they will leave all the rooms they are in. This action cannot be reversed. Are you sure you " +
                    "want to deactivate this user?",
                ) }</div>,
            button: _t("Deactivate user"),
            danger: true,
        });

        const [accepted] = await finished;
        if (!accepted) return;
        try {
            await cli.deactivateSynapseUser(member.userId);
        } catch (err) {
            console.error("Failed to deactivate user");
            console.error(err);

            const ErrorDialog = sdk.getComponent('dialogs.ErrorDialog');
            Modal.createTrackedDialog('Failed to deactivate Synapse user', '', ErrorDialog, {
                title: _t('Failed to deactivate user'),
                description: ((err && err.message) ? err.message : _t("Operation failed")),
            });
        }
    }, [cli, member.userId]);

    let synapseDeactivateButton;
    let spinner;

    // We don't need a perfect check here, just something to pass as "probably not our homeserver". If
    // someone does figure out how to bypass this check the worst that happens is an error.
    // FIXME this should be using cli instead of MatrixClientPeg.matrixClient
    if (isSynapseAdmin && member.userId.endsWith(`:${MatrixClientPeg.getHomeserverName()}`)) {
        synapseDeactivateButton = (
            <AccessibleButton onClick={onSynapseDeactivate} className="mx_UserInfo_field mx_UserInfo_destructive">
                {_t("Deactivate user")}
            </AccessibleButton>
        );
    }

    let adminToolsContainer;
    if (room && member.roomId) {
        adminToolsContainer = (
            <RoomAdminToolsContainer
                powerLevels={powerLevels}
                member={member}
                room={room}
                startUpdating={startUpdating}
                stopUpdating={stopUpdating}>
                { synapseDeactivateButton }
            </RoomAdminToolsContainer>
        );
    } else if (groupId) {
        adminToolsContainer = (
            <GroupAdminToolsSection
                groupId={groupId}
                groupMember={member}
                startUpdating={startUpdating}
                stopUpdating={stopUpdating}>
                { synapseDeactivateButton }
            </GroupAdminToolsSection>
        );
    } else if (synapseDeactivateButton) {
        adminToolsContainer = (
            <GenericAdminToolsContainer>
                { synapseDeactivateButton }
            </GenericAdminToolsContainer>
        );
    }

    if (pendingUpdateCount > 0) {
        const Loader = sdk.getComponent("elements.Spinner");
        spinner = <Loader imgClassName="mx_ContextualMenu_spinner" />;
    }

    const memberDetails = (
        <PowerLevelSection
            powerLevels={powerLevels}
            user={member}
            room={room}
            roomPermissions={roomPermissions}
        />
    );

    // only display the devices list if our client supports E2E
    const cryptoEnabled = cli.isCryptoEnabled();

    let text;
    if (!isRoomEncrypted) {
        if (!cryptoEnabled) {
            text = _t("This client does not support end-to-end encryption.");
        } else if (room) {
            text = _t("Messages in this room are not end-to-end encrypted.");
        } else {
            // TODO what to render for GroupMember
        }
    } else {
        text = _t("Messages in this room are end-to-end encrypted.");
    }

    let verifyButton;
    const homeserverSupportsCrossSigning = useHomeserverSupportsCrossSigning(cli);

    const userTrust = cryptoEnabled && cli.checkUserTrust(member.userId);
    const userVerified = cryptoEnabled && userTrust.isCrossSigningVerified();
    const isMe = member.userId === cli.getUserId();
    const canVerify = cryptoEnabled && homeserverSupportsCrossSigning && !userVerified && !isMe;

    const isSharedRoomsFeatureEnabled = SettingsStore.getValue("feature_show_shared_rooms");

    const setUpdating = (updating) => {
        setPendingUpdateCount(count => count + (updating ? 1 : -1));
    };
    const hasCrossSigningKeys =
        useHasCrossSigningKeys(cli, member, canVerify, setUpdating );

    const showDeviceListSpinner = devices === undefined;
    if (canVerify) {
        if (hasCrossSigningKeys !== undefined) {
            // Note: mx_UserInfo_verifyButton is for the end-to-end tests
            verifyButton = (
                <AccessibleButton className="mx_UserInfo_field mx_UserInfo_verifyButton" onClick={() => {
                    if (hasCrossSigningKeys) {
                        verifyUser(member);
                    } else {
                        legacyVerifyUser(member);
                    }
                }}>
                    {_t("Verify")}
                </AccessibleButton>
            );
        } else if (!showDeviceListSpinner) {
            // HACK: only show a spinner if the device section spinner is not shown,
            // to avoid showing a double spinner
            // We should ask for a design that includes all the different loading states here
            const Spinner = sdk.getComponent('elements.Spinner');
            verifyButton = <Spinner />;
        }
    }

    const securitySection = (
        <div className="mx_UserInfo_container">
            <h3>{ _t("Security") }</h3>
            <p>{ text }</p>
            { verifyButton }
            { cryptoEnabled && <DevicesSection
                loading={showDeviceListSpinner}
                devices={devices}
                userId={member.userId} /> }
        </div>
    );

    return <React.Fragment>
        { memberDetails &&
        <div className="mx_UserInfo_container mx_UserInfo_separator mx_UserInfo_memberDetailsContainer">
            <div className="mx_UserInfo_memberDetails">
                { memberDetails }
            </div>
        </div> }

        { securitySection }
        { isSharedRoomsFeatureEnabled &&!isMe && <UserInfoSharedRooms
            userId={member.userId} /> }
        <UserOptionsSection
            devices={devices}
            canInvite={roomPermissions.canInvite}
            isIgnored={isIgnored}
            member={member} />

        { adminToolsContainer }

        { spinner }
    </React.Fragment>;
};

const UserInfoHeader = ({onClose, member, e2eStatus}) => {
    const cli = useContext(MatrixClientContext);

    let closeButton;
    if (onClose) {
        closeButton = <AccessibleButton className="mx_UserInfo_cancel" onClick={onClose} title={_t('Close')}>
            <div />
        </AccessibleButton>;
    }

    const onMemberAvatarClick = useCallback(() => {
        const avatarUrl = member.getMxcAvatarUrl ? member.getMxcAvatarUrl() : member.avatarUrl;
        if (!avatarUrl) return;

        const httpUrl = cli.mxcUrlToHttp(avatarUrl);
        const ImageView = sdk.getComponent("elements.ImageView");
        const params = {
            src: httpUrl,
            name: member.name,
        };

        Modal.createDialog(ImageView, params, "mx_Dialog_lightbox");
    }, [cli, member]);

    const MemberAvatar = sdk.getComponent('avatars.MemberAvatar');
    const avatarElement = (
        <div className="mx_UserInfo_avatar">
            <div>
                <div>
                    <MemberAvatar
                        key={member.userId} // to instantly blank the avatar when UserInfo changes members
                        member={member}
                        width={2 * 0.3 * window.innerHeight} // 2x@30vh
                        height={2 * 0.3 * window.innerHeight} // 2x@30vh
                        resizeMethod="scale"
                        fallbackUserId={member.userId}
                        onClick={onMemberAvatarClick}
                        urls={member.avatarUrl ? [member.avatarUrl] : undefined} />
                </div>
            </div>
        </div>
    );

    let presenceState;
    let presenceLastActiveAgo;
    let presenceCurrentlyActive;
    let statusMessage;

    if (member instanceof RoomMember && member.user) {
        presenceState = member.user.presence;
        presenceLastActiveAgo = member.user.lastActiveAgo;
        presenceCurrentlyActive = member.user.currentlyActive;

        if (SettingsStore.getValue("feature_custom_status")) {
            statusMessage = member.user._unstable_statusMessage;
        }
    }

    const enablePresenceByHsUrl = SdkConfig.get()["enable_presence_by_hs_url"];
    let showPresence = true;
    if (enablePresenceByHsUrl && enablePresenceByHsUrl[cli.baseUrl] !== undefined) {
        showPresence = enablePresenceByHsUrl[cli.baseUrl];
    }

    let presenceLabel = null;
    if (showPresence) {
        const PresenceLabel = sdk.getComponent('rooms.PresenceLabel');
        presenceLabel = <PresenceLabel activeAgo={presenceLastActiveAgo}
                                       currentlyActive={presenceCurrentlyActive}
                                       presenceState={presenceState} />;
    }

    let statusLabel = null;
    if (statusMessage) {
        statusLabel = <span className="mx_UserInfo_statusMessage">{ statusMessage }</span>;
    }

    let e2eIcon;
    if (e2eStatus) {
        e2eIcon = <E2EIcon size={18} status={e2eStatus} isUser={true} />;
    }

    const displayName = member.name || member.displayname;
    return <React.Fragment>
        { closeButton }
        { avatarElement }

        <div className="mx_UserInfo_container mx_UserInfo_separator">
            <div className="mx_UserInfo_profile">
                <div>
                    <h2>
                        { e2eIcon }
                        <span title={displayName} aria-label={displayName}>
                            { displayName }
                        </span>
                    </h2>
                </div>
                <div>{ member.userId }</div>
                <div className="mx_UserInfo_profileStatus">
                    {presenceLabel}
                    {statusLabel}
                </div>
            </div>
        </div>
    </React.Fragment>;
};

const UserInfo = ({user, groupId, roomId, onClose, phase=RightPanelPhases.RoomMemberInfo, ...props}) => {
    const cli = useContext(MatrixClientContext);

    // Load room if we are given a room id and memoize it - this can be undefined for User Info/Group Member Info
    const room = useMemo(() => roomId ? cli.getRoom(roomId) : null, [cli, roomId]);
    // fetch latest room member if we have a room, so we don't show historical information, falling back to user
    const member = useMemo(() => room ? (room.getMember(user.userId) || user) : user, [room, user]);

    const isRoomEncrypted = useIsEncrypted(cli, room);
    const devices = useDevices(user.userId);

    let e2eStatus;
    if (isRoomEncrypted && devices) {
        e2eStatus = getE2EStatus(cli, user.userId, devices);
    }

    const classes = ["mx_UserInfo"];

    let content;
    switch (phase) {
        case RightPanelPhases.RoomMemberInfo:
        case RightPanelPhases.GroupMemberInfo:
            content = (
                <BasicUserInfo
                    room={room}
                    member={member}
                    groupId={groupId}
                    devices={devices}
                    isRoomEncrypted={isRoomEncrypted} />
            );
            break;
        case RightPanelPhases.EncryptionPanel:
            classes.push("mx_UserInfo_smallAvatar");
            content = (
                <EncryptionPanel {...props} member={member} onClose={onClose} isRoomEncrypted={isRoomEncrypted} />
            );
            break;
    }

    return (
        <div className={classes.join(" ")} role="tabpanel">
            <AutoHideScrollbar className="mx_UserInfo_scrollContainer">
                <UserInfoHeader member={member} e2eStatus={e2eStatus} onClose={onClose} />

                { content }
            </AutoHideScrollbar>
        </div>
    );
};

UserInfo.propTypes = {
    user: PropTypes.oneOfType([
        PropTypes.instanceOf(User),
        PropTypes.instanceOf(RoomMember),
        GroupMember,
    ]).isRequired,
    group: PropTypes.instanceOf(Group),
    groupId: PropTypes.string,
    roomId: PropTypes.string,

    onClose: PropTypes.func,
};

export default UserInfo;<|MERGE_RESOLUTION|>--- conflicted
+++ resolved
@@ -45,11 +45,8 @@
 import { useAsyncMemo } from '../../../hooks/useAsyncMemo';
 import { verifyUser, legacyVerifyUser, verifyDevice } from '../../../verification';
 import {Action} from "../../../dispatcher/actions";
-<<<<<<< HEAD
 import UserInfoSharedRooms from "./UserInfoSharedRooms";
-=======
 import {useIsEncrypted} from "../../../hooks/useIsEncrypted";
->>>>>>> 80b22d1f
 
 const _disambiguateDevices = (devices) => {
     const names = Object.create(null);
