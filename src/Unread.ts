/*
Copyright 2015 - 2021 The Matrix.org Foundation C.I.C.

Licensed under the Apache License, Version 2.0 (the "License");
you may not use this file except in compliance with the License.
You may obtain a copy of the License at

    http://www.apache.org/licenses/LICENSE-2.0

Unless required by applicable law or agreed to in writing, software
distributed under the License is distributed on an "AS IS" BASIS,
WITHOUT WARRANTIES OR CONDITIONS OF ANY KIND, either express or implied.
See the License for the specific language governing permissions and
limitations under the License.
*/

import { Room } from "matrix-js-sdk/src/models/room";
import { MatrixEvent } from "matrix-js-sdk/src/models/event";
import { EventType } from "matrix-js-sdk/src/@types/event";

import { MatrixClientPeg } from "./MatrixClientPeg";
import shouldHideEvent from './shouldHideEvent';
<<<<<<< HEAD
import { haveRendererForEvent } from "./events/EventTileFactory";
=======
import { haveTileForEvent } from "./components/views/rooms/EventTile";
import SettingsStore from "./settings/SettingsStore";
import { RoomNotificationStateStore } from "./stores/notifications/RoomNotificationStateStore";
>>>>>>> 04e79dff

/**
 * Returns true if this event arriving in a room should affect the room's
 * count of unread messages
 *
 * @param {Object} ev The event
 * @returns {boolean} True if the given event should affect the unread message count
 */
export function eventTriggersUnreadCount(ev: MatrixEvent): boolean {
    if (ev.getSender() === MatrixClientPeg.get().credentials.userId) {
        return false;
    }

    switch (ev.getType()) {
        case EventType.RoomMember:
        case EventType.RoomThirdPartyInvite:
        case EventType.CallAnswer:
        case EventType.CallHangup:
        case EventType.RoomAliases:
        case EventType.RoomCanonicalAlias:
        case EventType.RoomServerAcl:
            return false;
    }

    if (ev.isRedacted()) return false;
    return haveRendererForEvent(ev);
}

export function doesRoomHaveUnreadMessages(room: Room): boolean {
    const myUserId = MatrixClientPeg.get().getUserId();

    // get the most recent read receipt sent by our account.
    // N.B. this is NOT a read marker (RM, aka "read up to marker"),
    // despite the name of the method :((
    const readUpToId = room.getEventReadUpTo(myUserId);

    if (!SettingsStore.getValue("feature_thread")) {
        // as we don't send RRs for our own messages, make sure we special case that
        // if *we* sent the last message into the room, we consider it not unread!
        // Should fix: https://github.com/vector-im/element-web/issues/3263
        //             https://github.com/vector-im/element-web/issues/2427
        // ...and possibly some of the others at
        //             https://github.com/vector-im/element-web/issues/3363
        if (room.timeline.length && room.timeline[room.timeline.length - 1].getSender() === myUserId) {
            return false;
        }
    } else {
        const threadState = RoomNotificationStateStore.instance.getThreadsRoomState(room);
        if (threadState.color > 0) {
            return true;
        }
    }

    // if the read receipt relates to an event is that part of a thread
    // we consider that there are no unread messages
    // This might be a false negative, but probably the best we can do until
    // the read receipts have evolved to cater for threads
    const event = room.findEventById(readUpToId);
    if (event?.getThread()) {
        return false;
    }

    // this just looks at whatever history we have, which if we've only just started
    // up probably won't be very much, so if the last couple of events are ones that
    // don't count, we don't know if there are any events that do count between where
    // we have and the read receipt. We could fetch more history to try & find out,
    // but currently we just guess.

    // Loop through messages, starting with the most recent...
    for (let i = room.timeline.length - 1; i >= 0; --i) {
        const ev = room.timeline[i];

        if (ev.getId() == readUpToId) {
            // If we've read up to this event, there's nothing more recent
            // that counts and we can stop looking because the user's read
            // this and everything before.
            return false;
        } else if (!shouldHideEvent(ev) && eventTriggersUnreadCount(ev)) {
            // We've found a message that counts before we hit
            // the user's read receipt, so this room is definitely unread.
            return true;
        }
    }
    // If we got here, we didn't find a message that counted but didn't find
    // the user's read receipt either, so we guess and say that the room is
    // unread on the theory that false positives are better than false
    // negatives here.
    return true;
}<|MERGE_RESOLUTION|>--- conflicted
+++ resolved
@@ -20,13 +20,9 @@
 
 import { MatrixClientPeg } from "./MatrixClientPeg";
 import shouldHideEvent from './shouldHideEvent';
-<<<<<<< HEAD
 import { haveRendererForEvent } from "./events/EventTileFactory";
-=======
-import { haveTileForEvent } from "./components/views/rooms/EventTile";
 import SettingsStore from "./settings/SettingsStore";
 import { RoomNotificationStateStore } from "./stores/notifications/RoomNotificationStateStore";
->>>>>>> 04e79dff
 
 /**
  * Returns true if this event arriving in a room should affect the room's
