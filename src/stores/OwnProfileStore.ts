--- conflicted
+++ resolved
@@ -82,21 +82,13 @@
      */
     public getHttpAvatarUrl(size = 0): string {
         if (!this.avatarMxc) return null;
-<<<<<<< HEAD
-        const adjustedSize = size > 1 ? size : undefined; // don't let negatives or zero through
 
-        // XXX: We use MatrixClientPeg here rather than this.matrixClient because otherwise we'll
-        // race because our data stores aren't set up consistently enough that this will all be
-        // initialised with a store before these getter methods are called.
-        return MatrixClientPeg.get().mxcUrlToHttp(this.avatarMxc, adjustedSize, adjustedSize);
-=======
         const media = mediaFromMxc(this.avatarMxc);
         if (!size || size <= 0) {
             return media.srcHttp;
         } else {
             return media.getSquareThumbnailHttp(size);
         }
->>>>>>> e2232359
     }
 
     protected async onNotReady() {
