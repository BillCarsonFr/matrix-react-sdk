--- conflicted
+++ resolved
@@ -55,7 +55,6 @@
             if (!(payload.prevState === 'PREPARED' && payload.state !== 'PREPARED')) {
                 return;
             }
-<<<<<<< HEAD
 
             if (this.matrixClient !== payload.matrixClient) {
                 if (this.matrixClient) {
@@ -64,10 +63,6 @@
                 this.matrixClient = payload.matrixClient;
                 await this.onReady();
             }
-=======
-            this.matrixClient = payload.matrixClient;
-            await this.onReady();
->>>>>>> e810a31f
         } else if (payload.action === 'on_client_not_viable' || payload.action === 'on_logged_out') {
             if (this.matrixClient) {
                 await this.onNotReady();
