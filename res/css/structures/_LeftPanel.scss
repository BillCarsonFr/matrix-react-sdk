--- conflicted
+++ resolved
@@ -167,14 +167,11 @@
 
         .mx_LeftPanel_roomListContainer {
             width: $roomListCollapsedWidth;
-<<<<<<< HEAD
-=======
 
             .mx_LeftPanel_userHeader {
                 flex-direction: row;
                 justify-content: center;
             }
->>>>>>> dc290832
 
             .mx_LeftPanel_filterContainer {
                 // Organize the flexbox into a centered column layout
