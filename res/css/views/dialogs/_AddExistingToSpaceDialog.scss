--- conflicted
+++ resolved
@@ -49,30 +49,6 @@
             font-weight: $font-semi-bold;
             line-height: $font-15px;
         }
-<<<<<<< HEAD
-    }
-
-    .mx_AddExistingToSpace_section_spaces {
-        .mx_BaseAvatar {
-            margin-right: 12px;
-        }
-
-        .mx_BaseAvatar_image {
-            border-radius: 8px;
-        }
-    }
-
-    .mx_AddExistingToSpace_section_experimental {
-        position: relative;
-        border-radius: 8px;
-        margin: 12px 0;
-        padding: 8px 8px 8px 42px;
-        background-color: $header-panel-bg-color;
-
-        font-size: $font-12px;
-        line-height: $font-15px;
-        color: $secondary-fg-color;
-=======
 
         .mx_AddExistingToSpace_entry {
             display: flex;
@@ -102,7 +78,6 @@
                 align-items: center;
             }
         }
->>>>>>> dac3eda9
 
         .mx_AccessibleButton_kind_link {
             font-size: $font-12px;
